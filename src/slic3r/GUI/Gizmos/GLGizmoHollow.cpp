--- conflicted
+++ resolved
@@ -68,23 +68,10 @@
 
 void GLGizmoHollow::on_render()
 {
-<<<<<<< HEAD
-#if ENABLE_RAYCAST_PICKING
-    if (!m_cylinder.model.is_initialized()) {
-        indexed_triangle_set its = its_make_cylinder(1.0, 1.0);
-        m_cylinder.model.init_from(its);
-        m_cylinder.mesh_raycaster = std::make_unique<MeshRaycaster>(std::make_shared<const TriangleMesh>(std::move(its)));
-    }
-#else
-    if (!m_cylinder.is_initialized())
-        m_cylinder.init_from(its_make_cylinder(1.0, 1.0));
-#endif // ENABLE_RAYCAST_PICKING
-=======
 #if !ENABLE_RAYCAST_PICKING
     if (!m_cylinder.is_initialized())
         m_cylinder.init_from(its_make_cylinder(1.0, 1.0));
 #endif // !ENABLE_RAYCAST_PICKING
->>>>>>> ca34518b
 
     const Selection& selection = m_parent.get_selection();
     const CommonGizmosDataObjects::SelectionInfo* sel_info = m_c->selection_info();
@@ -118,12 +105,9 @@
 void GLGizmoHollow::on_register_raycasters_for_picking()
 {
     assert(m_raycasters.empty());
-<<<<<<< HEAD
-=======
 
     init_cylinder_model();
 
->>>>>>> ca34518b
     set_sla_auxiliary_volumes_picking_state(false);
 
     const CommonGizmosDataObjects::SelectionInfo* info = m_c->selection_info();
