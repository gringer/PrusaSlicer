--- conflicted
+++ resolved
@@ -14,7 +14,6 @@
 const float GLGizmoScale3D::Offset = 5.0f;
 
 GLGizmoScale3D::GLGizmoScale3D(GLCanvas3D& parent, const std::string& icon_filename, unsigned int sprite_id)
-<<<<<<< HEAD
     : GLGizmoBase(parent, icon_filename, sprite_id)
     , m_scale(Vec3d::Ones())
     , m_offset(Vec3d::Zero())
@@ -22,9 +21,6 @@
     , m_base_color(DEFAULT_BASE_COLOR)
     , m_drag_color(DEFAULT_DRAG_COLOR)
     , m_highlight_color(DEFAULT_HIGHLIGHT_COLOR)
-=======
-: GLGizmoBase(parent, icon_filename, sprite_id)
->>>>>>> 81edc7d7
 {
 #if ENABLE_GLBEGIN_GLEND_REMOVAL
     m_grabber_connections[0].grabber_indices = { 0, 1 };
@@ -142,38 +138,22 @@
 
 void GLGizmoScale3D::on_start_dragging()
 {
-<<<<<<< HEAD
     assert(m_hover_id != -1);
     m_starting.drag_position = m_grabbers[m_hover_id].center;
     m_starting.ctrl_down = wxGetKeyState(WXK_CONTROL);
     m_starting.box = (m_starting.ctrl_down && (m_hover_id < 6)) ? m_box : m_parent.get_selection().get_bounding_box();
 
     const Vec3d& center = m_starting.box.center();
-    m_starting.pivots[0] = m_transform * Vec3d(m_starting.box.max(0), center(1), center(2));
-    m_starting.pivots[1] = m_transform * Vec3d(m_starting.box.min(0), center(1), center(2));
-    m_starting.pivots[2] = m_transform * Vec3d(center(0), m_starting.box.max(1), center(2));
-    m_starting.pivots[3] = m_transform * Vec3d(center(0), m_starting.box.min(1), center(2));
-    m_starting.pivots[4] = m_transform * Vec3d(center(0), center(1), m_starting.box.max(2));
-    m_starting.pivots[5] = m_transform * Vec3d(center(0), center(1), m_starting.box.min(2));
+    m_starting.pivots[0] = m_transform * Vec3d(m_starting.box.max.x(), center.y(), center.z());
+    m_starting.pivots[1] = m_transform * Vec3d(m_starting.box.min.x(), center.y(), center.z());
+    m_starting.pivots[2] = m_transform * Vec3d(center.x(), m_starting.box.max.y(), center.z());
+    m_starting.pivots[3] = m_transform * Vec3d(center.x(), m_starting.box.min.y(), center.z());
+    m_starting.pivots[4] = m_transform * Vec3d(center.x(), center.y(), m_starting.box.max.z());
+    m_starting.pivots[5] = m_transform * Vec3d(center.x(), center.y(), m_starting.box.min.z());
 }
 
 void GLGizmoScale3D::on_stop_dragging() {
     m_parent.do_scale(L("Gizmo-Scale"));
-=======
-    if (m_hover_id != -1) {
-        m_starting.drag_position = m_grabbers[m_hover_id].center;
-        m_starting.ctrl_down = wxGetKeyState(WXK_CONTROL);
-        m_starting.box = (m_starting.ctrl_down && (m_hover_id < 6)) ? m_box : m_parent.get_selection().get_bounding_box();
-
-        const Vec3d& center = m_starting.box.center();
-        m_starting.pivots[0] = m_transform * Vec3d(m_starting.box.max.x(), center.y(), center.z());
-        m_starting.pivots[1] = m_transform * Vec3d(m_starting.box.min.x(), center.y(), center.z());
-        m_starting.pivots[2] = m_transform * Vec3d(center.x(), m_starting.box.max.y(), center.z());
-        m_starting.pivots[3] = m_transform * Vec3d(center.x(), m_starting.box.min.y(), center.z());
-        m_starting.pivots[4] = m_transform * Vec3d(center.x(), center.y(), m_starting.box.max.z());
-        m_starting.pivots[5] = m_transform * Vec3d(center.x(), center.y(), m_starting.box.min.z());
-    }
->>>>>>> 81edc7d7
 }
 
 void GLGizmoScale3D::on_dragging(const UpdateData& data)
