--- conflicted
+++ resolved
@@ -123,28 +123,13 @@
     DoubleSlider::Control*       m_slider {nullptr};
 
 public:
-<<<<<<< HEAD
-#if ENABLE_NON_STATIC_CANVAS_MANAGER
-#if ENABLE_GCODE_VIEWER
-    Preview(wxWindow* parent, Model* model, DynamicPrintConfig* config,
-        BackgroundSlicingProcess* process, GCodePreviewData* gcode_preview_data, GCodeProcessor::Result* gcode_result, std::function<void()> schedule_background_process = []() {});
+#if ENABLE_GCODE_VIEWER
+Preview(wxWindow * parent, Model * model, DynamicPrintConfig * config,
+    BackgroundSlicingProcess * process, GCodePreviewData * gcode_preview_data, GCodeProcessor::Result * gcode_result, std::function<void()> schedule_background_process = []() {});
 #else
-    Preview(wxWindow* parent, Model* model, DynamicPrintConfig* config,
+Preview(wxWindow* parent, Model* model, DynamicPrintConfig* config,
         BackgroundSlicingProcess* process, GCodePreviewData* gcode_preview_data, std::function<void()> schedule_background_process = []() {});
 #endif // ENABLE_GCODE_VIEWER
-#else
-#if ENABLE_GCODE_VIEWER
-    Preview(wxWindow* parent, Bed3D& bed, Camera& camera, GLToolbar& view_toolbar, Model* model, DynamicPrintConfig* config,
-        BackgroundSlicingProcess* process, GCodePreviewData* gcode_preview_data, GCodeProcessor::Result* gcode_result, std::function<void()> schedule_background_process = []() {});
-#else
-    Preview(wxWindow* parent, Bed3D& bed, Camera& camera, GLToolbar& view_toolbar, Model* model, DynamicPrintConfig* config,
-        BackgroundSlicingProcess* process, GCodePreviewData* gcode_preview_data, std::function<void()> schedule_background_process = []() {});
-#endif // ENABLE_GCODE_VIEWER
-#endif // ENABLE_NON_STATIC_CANVAS_MANAGER
-=======
-    Preview(wxWindow* parent, Model* model, DynamicPrintConfig* config,
-        BackgroundSlicingProcess* process, GCodePreviewData* gcode_preview_data, std::function<void()> schedule_background_process = []() {});
->>>>>>> 0bb56736
     virtual ~Preview();
 
     wxGLCanvas* get_wxglcanvas() { return m_canvas_widget; }
