#include "GUI_ObjectManipulation.hpp"
#include "I18N.hpp"
#include "BitmapComboBox.hpp"

#include "GLCanvas3D.hpp"
#include "OptionsGroup.hpp"
#include "GUI_App.hpp"
#include "wxExtensions.hpp"
#include "libslic3r/PresetBundle.hpp"
#include "libslic3r/Model.hpp"
#include "libslic3r/Geometry.hpp"
#include "Selection.hpp"
#include "Plater.hpp"
#include "MainFrame.hpp"
#include "MsgDialog.hpp"

#include <boost/algorithm/string.hpp>
#include "slic3r/Utils/FixModelByWin10.hpp"

namespace Slic3r
{
namespace GUI
{

const double ObjectManipulation::in_to_mm = 25.4;
const double ObjectManipulation::mm_to_in = 0.0393700787;

// Helper function to be used by drop to bed button. Returns lowest point of this
// volume in world coordinate system.
static double get_volume_min_z(const GLVolume& volume)
{
    return volume.transformed_convex_hull_bounding_box().min.z();
}

static choice_ctrl* create_word_local_combo(wxWindow *parent)
{
    wxSize size(15 * wxGetApp().em_unit(), -1);

    choice_ctrl* temp = nullptr;
#ifdef __WXOSX__
    /* wxBitmapComboBox with wxCB_READONLY style return NULL for GetTextCtrl(),
     * so ToolTip doesn't shown.
     * Next workaround helps to solve this problem
     */
    temp = new wxBitmapComboBox();
    temp->SetTextCtrlStyle(wxTE_READONLY);
	temp->Create(parent, wxID_ANY, wxString(""), wxDefaultPosition, size, 0, nullptr);
#else
	temp = new choice_ctrl(parent, wxID_ANY, wxString(""), wxDefaultPosition, size, 0, nullptr, wxCB_READONLY | wxBORDER_SIMPLE);
#endif //__WXOSX__

    temp->SetFont(Slic3r::GUI::wxGetApp().normal_font());
    if (!wxOSX) temp->SetBackgroundStyle(wxBG_STYLE_PAINT);

    temp->Append(_L("World coordinates"));
    temp->Append(_L("Local coordinates"));
    temp->SetSelection(0);
    temp->SetValue(temp->GetString(0));

    temp->SetToolTip(_L("Select coordinate space, in which the transformation will be performed."));
	return temp;
}

void msw_rescale_word_local_combo(choice_ctrl* combo)
{
#ifdef __WXOSX__
    const wxString selection = combo->GetString(combo->GetSelection());

    /* To correct scaling (set new controll size) of a wxBitmapCombobox
     * we need to refill control with new bitmaps. So, in our case :
     * 1. clear control
     * 2. add content
     * 3. add scaled "empty" bitmap to the at least one item
     */
    combo->Clear();
    wxSize size(wxDefaultSize);
    size.SetWidth(15 * wxGetApp().em_unit());

    // Set rescaled min height to correct layout
    combo->SetMinSize(wxSize(-1, int(1.5f*combo->GetFont().GetPixelSize().y + 0.5f)));
    // Set rescaled size
    combo->SetSize(size);
    
    combo->Append(_L("World coordinates"));
    combo->Append(_L("Local coordinates"));

    combo->SetValue(selection);
#else
#ifdef _WIN32
    combo->Rescale();
#endif
    combo->SetMinSize(wxSize(15 * wxGetApp().em_unit(), -1));
#endif
}

static void set_font_and_background_style(wxWindow* win, const wxFont& font)
{
    win->SetFont(font);
    win->SetBackgroundStyle(wxBG_STYLE_PAINT);
}

static const wxString axes_color_text[] = { "#990000", "#009900", "#000099" };
static const wxString axes_color_back[] = { "#f5dcdc", "#dcf5dc", "#dcdcf5" };
ObjectManipulation::ObjectManipulation(wxWindow* parent) :
    OG_Settings(parent, true)
{
    m_imperial_units = wxGetApp().app_config->get("use_inches") == "1";
    m_use_colors     = wxGetApp().app_config->get("color_mapinulation_panel") == "1";

    m_manifold_warning_bmp = ScalableBitmap(parent, "exclamation");

    // Load bitmaps to be used for the mirroring buttons:
    m_mirror_bitmap_on     = ScalableBitmap(parent, "mirroring_on");
    m_mirror_bitmap_off    = ScalableBitmap(parent, "mirroring_off");
    m_mirror_bitmap_hidden = ScalableBitmap(parent, "mirroring_transparent.png");

    const int border = wxOSX ? 0 : 4;
    const int em = wxGetApp().em_unit();
    m_main_grid_sizer = new wxFlexGridSizer(2, 3, 3); // "Name/label", "String name / Editors"
    m_main_grid_sizer->SetFlexibleDirection(wxBOTH);

    // Add "Name" label with warning icon
    auto sizer = new wxBoxSizer(wxHORIZONTAL);

    m_fix_throught_netfab_bitmap = new wxStaticBitmap(parent, wxID_ANY, wxNullBitmap);
    if (is_windows10())
        m_fix_throught_netfab_bitmap->Bind(wxEVT_CONTEXT_MENU, [this](wxCommandEvent& e)
            {
                // if object/sub-object has no errors
                if (m_fix_throught_netfab_bitmap->GetBitmap().GetRefData() == wxNullBitmap.GetRefData())
                    return;

                wxGetApp().obj_list()->fix_through_netfabb();
                update_warning_icon_state(wxGetApp().obj_list()->get_mesh_errors_info());
            });

    sizer->Add(m_fix_throught_netfab_bitmap);

    auto name_label = new wxStaticText(m_parent, wxID_ANY, _L("Name")+":");
    set_font_and_background_style(name_label, wxGetApp().normal_font());
    name_label->SetToolTip(_L("Object name"));
    sizer->Add(name_label);

    m_main_grid_sizer->Add(sizer);

    // Add name of the item
    const wxSize name_size = wxSize(20 * em, wxDefaultCoord);
    m_item_name = new wxStaticText(m_parent, wxID_ANY, "", wxDefaultPosition, name_size, wxST_ELLIPSIZE_MIDDLE);
    set_font_and_background_style(m_item_name, wxGetApp().bold_font());

    m_main_grid_sizer->Add(m_item_name, 0, wxEXPAND);

    // Add labels grid sizer
    m_labels_grid_sizer = new wxFlexGridSizer(1, 3, 3); // "Name/label", "String name / Editors"
    m_labels_grid_sizer->SetFlexibleDirection(wxBOTH);

    // Add world local combobox
    m_word_local_combo = create_word_local_combo(parent);
    m_word_local_combo->Bind(wxEVT_COMBOBOX, ([this](wxCommandEvent& evt) {
        this->set_world_coordinates(evt.GetSelection() != 1);
    }), m_word_local_combo->GetId());

    // Small trick to correct layouting in different view_mode :
    // Show empty string of a same height as a m_word_local_combo, when m_word_local_combo is hidden
    m_word_local_combo_sizer = new wxBoxSizer(wxHORIZONTAL);
    m_empty_str = new wxStaticText(parent, wxID_ANY, "");
    m_word_local_combo_sizer->Add(m_word_local_combo);
    m_word_local_combo_sizer->Add(m_empty_str);
    m_word_local_combo_sizer->SetMinSize(wxSize(-1, m_word_local_combo->GetBestHeight(-1)));
    m_labels_grid_sizer->Add(m_word_local_combo_sizer);

    // Text trick to grid sizer layout:
    // Height of labels should be equivalent to the edit boxes
    int height = wxTextCtrl(parent, wxID_ANY, "Br").GetBestHeight(-1);
#ifdef __WXGTK__
    // On Linux button with bitmap has bigger height then regular button or regular TextCtrl 
    // It can cause a wrong alignment on show/hide of a reset buttons 
    const int bmp_btn_height = ScalableButton(parent, wxID_ANY, "undo") .GetBestHeight(-1);
    if (bmp_btn_height > height)
        height = bmp_btn_height;
#endif //__WXGTK__

    auto add_label = [this, height](wxStaticText** label, const std::string& name, wxSizer* reciver = nullptr)
    {
        *label = new wxStaticText(m_parent, wxID_ANY, _(name) + ":");
        set_font_and_background_style(*label, wxGetApp().normal_font());

        wxBoxSizer* sizer = new wxBoxSizer(wxHORIZONTAL);
        sizer->SetMinSize(wxSize(-1, height));
        sizer->Add(*label, 0, wxALIGN_CENTER_VERTICAL);
      
        if (reciver)
            reciver->Add(sizer);
        else
            m_labels_grid_sizer->Add(sizer);

        m_rescalable_sizers.push_back(sizer);
    };

    // Add labels
    add_label(&m_move_Label,    L("Position"));
    add_label(&m_rotate_Label,  L("Rotation"));

    // additional sizer for lock and labels "Scale" & "Size"
    sizer = new wxBoxSizer(wxHORIZONTAL);

    m_lock_bnt = new LockButton(parent, wxID_ANY);
    m_lock_bnt->Bind(wxEVT_BUTTON, [this](wxCommandEvent& event) {
        event.Skip();
        wxTheApp->CallAfter([this]() { set_uniform_scaling(m_lock_bnt->IsLocked()); });
    });
    sizer->Add(m_lock_bnt, 0, wxALIGN_CENTER_VERTICAL);

    auto v_sizer = new wxGridSizer(1, 3, 3);

    add_label(&m_scale_Label,   L("Scale"), v_sizer);
    wxStaticText* size_Label {nullptr};
    add_label(&size_Label,      L("Size"), v_sizer);
    if (wxOSX) set_font_and_background_style(size_Label, wxGetApp().normal_font());

    sizer->Add(v_sizer, 0, wxLEFT, border);
    m_labels_grid_sizer->Add(sizer);
    m_main_grid_sizer->Add(m_labels_grid_sizer, 0, wxEXPAND);


    // Add editors grid sizer
    wxFlexGridSizer* editors_grid_sizer = new wxFlexGridSizer(5, 3, 3); // "Name/label", "String name / Editors"
    editors_grid_sizer->SetFlexibleDirection(wxBOTH);

    // Add Axes labels with icons
    static const char axes[] = { 'X', 'Y', 'Z' };
//    std::vector<wxString> axes_color = {"#EE0000", "#00EE00", "#0000EE"};
    for (size_t axis_idx = 0; axis_idx < sizeof(axes); axis_idx++) {
        const char label = axes[axis_idx];

        wxStaticText* axis_name = new wxStaticText(m_parent, wxID_ANY, wxString(label));
        set_font_and_background_style(axis_name, wxGetApp().bold_font());
        //if (m_use_colors)
        //    axis_name->SetForegroundColour(wxColour(axes_color_text[axis_idx]));

        sizer = new wxBoxSizer(wxHORIZONTAL);
        // Under OSX we use font, smaller than default font, so
        // there is a next trick for an equivalent layout of coordinates combobox and axes labels in they own sizers
        if (wxOSX) 
            sizer->SetMinSize(-1, m_word_local_combo->GetBestHeight(-1));
        sizer->Add(axis_name, 0, wxALIGN_CENTER_VERTICAL | wxRIGHT, border);

        // We will add a button to toggle mirroring to each axis:
        auto btn = new ScalableButton(parent, wxID_ANY, "mirroring_off", wxEmptyString, wxDefaultSize, wxDefaultPosition, wxBU_EXACTFIT | wxNO_BORDER | wxTRANSPARENT_WINDOW);
        btn->SetToolTip(wxString::Format(_L("Toggle %c axis mirroring"), (int)label));
        btn->SetBitmapDisabled_(m_mirror_bitmap_hidden);

        m_mirror_buttons[axis_idx].first = btn;
        m_mirror_buttons[axis_idx].second = mbShown;

        sizer->AddStretchSpacer(2);
        sizer->Add(btn, 0, wxALIGN_CENTER_VERTICAL);

        btn->Bind(wxEVT_BUTTON, [this, axis_idx](wxCommandEvent&) {
            Axis axis = (Axis)(axis_idx + X);
            if (m_mirror_buttons[axis_idx].second == mbHidden)
                return;

            GLCanvas3D* canvas = wxGetApp().plater()->canvas3D();
            Selection& selection = canvas->get_selection();

            if (selection.is_single_volume() || selection.is_single_modifier()) {
                GLVolume* volume = const_cast<GLVolume*>(selection.get_volume(*selection.get_volume_idxs().begin()));
                volume->set_volume_mirror(axis, -volume->get_volume_mirror(axis));
            }
            else if (selection.is_single_full_instance()) {
                for (unsigned int idx : selection.get_volume_idxs()) {
                    GLVolume* volume = const_cast<GLVolume*>(selection.get_volume(idx));
                    volume->set_instance_mirror(axis, -volume->get_instance_mirror(axis));
                }
            }
            else
                return;

            // Update mirroring at the GLVolumes.
            selection.synchronize_unselected_instances(Selection::SyncRotationType::GENERAL);
            selection.synchronize_unselected_volumes();
            // Copy mirroring values from GLVolumes into Model (ModelInstance / ModelVolume), trigger background processing.
            canvas->do_mirror(L("Set Mirror"));
            UpdateAndShow(true);
        });

        editors_grid_sizer->Add(sizer, 0, wxALIGN_CENTER_HORIZONTAL);
    }

    editors_grid_sizer->AddStretchSpacer(1);
    editors_grid_sizer->AddStretchSpacer(1);

    // add EditBoxes 
    auto add_edit_boxes = [this, editors_grid_sizer](const std::string& opt_key, int axis)
    {
        ManipulationEditor* editor = new ManipulationEditor(this, opt_key, axis);
        m_editors.push_back(editor);

        editors_grid_sizer->Add(editor, 0, wxALIGN_CENTER_VERTICAL);
    };
    
    // add Units 
    auto add_unit_text = [this, parent, editors_grid_sizer, height](std::string unit, wxStaticText** unit_text)
    {
        *unit_text = new wxStaticText(parent, wxID_ANY, _(unit));
        set_font_and_background_style(*unit_text, wxGetApp().normal_font()); 

        // Unit text should be the same height as labels      
        wxBoxSizer* sizer = new wxBoxSizer(wxHORIZONTAL);
        sizer->SetMinSize(wxSize(-1, height));
        sizer->Add(*unit_text, 0, wxALIGN_CENTER_VERTICAL);

        editors_grid_sizer->Add(sizer);
        m_rescalable_sizers.push_back(sizer);
    };

    for (size_t axis_idx = 0; axis_idx < sizeof(axes); axis_idx++)
        add_edit_boxes("position", axis_idx);
    add_unit_text(m_imperial_units ? L("in") : L("mm"), &m_position_unit);

    // Add drop to bed button
    m_drop_to_bed_button = new ScalableButton(parent, wxID_ANY, ScalableBitmap(parent, "drop_to_bed"));
    m_drop_to_bed_button->SetToolTip(_L("Drop to bed"));
    m_drop_to_bed_button->Bind(wxEVT_BUTTON, [=](wxCommandEvent& e) {
        // ???
        GLCanvas3D* canvas = wxGetApp().plater()->canvas3D();
        Selection& selection = canvas->get_selection();

        if (selection.is_single_volume() || selection.is_single_modifier()) {
#if ENABLE_WORLD_COORDINATE
            const GLVolume* volume = selection.get_volume(*selection.get_volume_idxs().begin());
            const double min_z = get_volume_min_z(*volume);
            if (!m_world_coordinates) {
                const Vec3d diff = m_cache.position - volume->get_instance_transformation().get_matrix(true).inverse() * (min_z * Vec3d::UnitZ());

                Plater::TakeSnapshot snapshot(wxGetApp().plater(), _L("Drop to bed"));
                change_position_value(0, diff.x());
                change_position_value(1, diff.y());
                change_position_value(2, diff.z());
            }
            else {
                Plater::TakeSnapshot snapshot(wxGetApp().plater(), _L("Drop to bed"));
                change_position_value(2, m_cache.position.z() - min_z);
            }
#else
            const GLVolume* volume = selection.get_volume(*selection.get_volume_idxs().begin());
            const Vec3d diff = m_cache.position - volume->get_instance_transformation().get_matrix(true).inverse() * (get_volume_min_z(*volume) * Vec3d::UnitZ());

            Plater::TakeSnapshot snapshot(wxGetApp().plater(), _L("Drop to bed"));
            change_position_value(0, diff.x());
            change_position_value(1, diff.y());
            change_position_value(2, diff.z());
#endif // ENABLE_WORLD_COORDINATE
        }
        else if (selection.is_single_full_instance()) {
#if ENABLE_WORLD_COORDINATE
            const double min_z = selection.get_scaled_instance_bounding_box().min.z();
            if (!m_world_coordinates) {
                const GLVolume* volume = selection.get_volume(*selection.get_volume_idxs().begin());
                const Vec3d diff = m_cache.position - volume->get_instance_transformation().get_matrix(true).inverse() * (min_z * Vec3d::UnitZ());

                Plater::TakeSnapshot snapshot(wxGetApp().plater(), _L("Drop to bed"));
                change_position_value(0, diff.x());
                change_position_value(1, diff.y());
                change_position_value(2, diff.z());
            }
            else {
#else
            const ModelObjectPtrs& objects = wxGetApp().model().objects;
            const int idx = selection.get_object_idx();
            if (0 <= idx && idx < static_cast<int>(objects.size())) {
                const ModelObject* mo = wxGetApp().model().objects[idx];
                const double min_z = mo->bounding_box().min.z();
                if (std::abs(min_z) > SINKING_Z_THRESHOLD) {
#endif // ENABLE_WORLD_COORDINATE
                    Plater::TakeSnapshot snapshot(wxGetApp().plater(), _L("Drop to bed"));
                    change_position_value(2, m_cache.position.z() - min_z);
                }
#if !ENABLE_WORLD_COORDINATE
            }
#endif // !ENABLE_WORLD_COORDINATE
        }
        });
    editors_grid_sizer->Add(m_drop_to_bed_button);

    for (size_t axis_idx = 0; axis_idx < sizeof(axes); axis_idx++)
        add_edit_boxes("rotation", axis_idx);
    wxStaticText* rotation_unit{ nullptr };
    add_unit_text("°", &rotation_unit);

    // Add reset rotation button
    m_reset_rotation_button = new ScalableButton(parent, wxID_ANY, ScalableBitmap(parent, "undo"));
    m_reset_rotation_button->SetToolTip(_L("Reset rotation"));
    m_reset_rotation_button->Bind(wxEVT_BUTTON, [this](wxCommandEvent& e) {
        GLCanvas3D* canvas = wxGetApp().plater()->canvas3D();
        Selection& selection = canvas->get_selection();

        if (selection.is_single_volume() || selection.is_single_modifier()) {
            GLVolume* volume = const_cast<GLVolume*>(selection.get_volume(*selection.get_volume_idxs().begin()));
            volume->set_volume_rotation(Vec3d::Zero());
        }
        else if (selection.is_single_full_instance()) {
            for (unsigned int idx : selection.get_volume_idxs()) {
                GLVolume* volume = const_cast<GLVolume*>(selection.get_volume(idx));
                volume->set_instance_rotation(Vec3d::Zero());
            }
        }
        else
            return;

        // Update rotation at the GLVolumes.
        selection.synchronize_unselected_instances(Selection::SyncRotationType::GENERAL);
        selection.synchronize_unselected_volumes();
        // Copy rotation values from GLVolumes into Model (ModelInstance / ModelVolume), trigger background processing.
        canvas->do_rotate(L("Reset Rotation"));

        UpdateAndShow(true);
    });
    editors_grid_sizer->Add(m_reset_rotation_button);

    for (size_t axis_idx = 0; axis_idx < sizeof(axes); axis_idx++)
        add_edit_boxes("scale", axis_idx);
    wxStaticText* scale_unit{ nullptr };
    add_unit_text("%", &scale_unit);

    // Add reset scale button
    m_reset_scale_button = new ScalableButton(parent, wxID_ANY, ScalableBitmap(parent, "undo"));
    m_reset_scale_button->SetToolTip(_L("Reset scale"));
    m_reset_scale_button->Bind(wxEVT_BUTTON, [this](wxCommandEvent& e) {
        Plater::TakeSnapshot snapshot(wxGetApp().plater(), _L("Reset scale"));
        change_scale_value(0, 100.);
        change_scale_value(1, 100.);
        change_scale_value(2, 100.);
    });
    editors_grid_sizer->Add(m_reset_scale_button);

    for (size_t axis_idx = 0; axis_idx < sizeof(axes); axis_idx++)
        add_edit_boxes("size", axis_idx);
    add_unit_text(m_imperial_units ? L("in") : L("mm"), &m_size_unit);
    editors_grid_sizer->AddStretchSpacer(1);

    m_main_grid_sizer->Add(editors_grid_sizer, 1, wxEXPAND);

    m_check_inch = new wxCheckBox(parent, wxID_ANY, _L("Inches"));
    m_check_inch->SetFont(wxGetApp().normal_font());

    m_check_inch->SetValue(m_imperial_units);
    m_check_inch->Bind(wxEVT_CHECKBOX, [this](wxCommandEvent&) {
        wxGetApp().app_config->set("use_inches", m_check_inch->GetValue() ? "1" : "0");
        wxGetApp().sidebar().update_ui_from_settings();
    });

    m_main_grid_sizer->Add(m_check_inch, 1, wxEXPAND);

    m_og->activate();
    m_og->sizer->Clear(true);
    m_og->sizer->Add(m_main_grid_sizer, 1, wxEXPAND | wxALL, border);
}

void ObjectManipulation::Show(const bool show)
{
	if (show != IsShown()) {
		// Show all lines of the panel. Some of these lines will be hidden in the lines below.
		m_og->Show(show);

        if (show && wxGetApp().get_mode() != comSimple) {
            // Show the label and the name of the STL in simple mode only.
            // Label "Name: "
            m_main_grid_sizer->Show(size_t(0), false);
            // The actual name of the STL.
            m_main_grid_sizer->Show(size_t(1), false);
        }
    }

	if (show) {
		// Show the "World Coordinates" / "Local Coordintes" Combo in Advanced / Expert mode only.
#if ENABLE_WORLD_COORDINATE
        const Selection& selection = wxGetApp().plater()->canvas3D()->get_selection();
        bool show_world_local_combo = wxGetApp().get_mode() != comSimple && (selection.is_single_full_instance() || selection.is_single_volume() || selection.is_single_modifier());
#else
        bool show_world_local_combo = wxGetApp().plater()->canvas3D()->get_selection().is_single_full_instance() && wxGetApp().get_mode() != comSimple;
#endif // ENABLE_WORLD_COORDINATE
        m_word_local_combo->Show(show_world_local_combo);
        m_empty_str->Show(!show_world_local_combo);
	}
}

bool ObjectManipulation::IsShown()
{
	return dynamic_cast<const wxStaticBoxSizer*>(m_og->sizer)->GetStaticBox()->IsShown(); //  m_og->get_grid_sizer()->IsShown(2);
}

void ObjectManipulation::UpdateAndShow(const bool show)
{
	if (show) {
        this->set_dirty();
		this->update_if_dirty();
	}

    OG_Settings::UpdateAndShow(show);
}

void ObjectManipulation::update_ui_from_settings()
{
    if (m_imperial_units != (wxGetApp().app_config->get("use_inches") == "1")) {
        m_imperial_units = wxGetApp().app_config->get("use_inches") == "1";

        auto update_unit_text = [](const wxString& new_unit_text, wxStaticText* widget) {
            widget->SetLabel(new_unit_text);
            if (wxOSX) set_font_and_background_style(widget, wxGetApp().normal_font());
        };
        update_unit_text(m_imperial_units ? _L("in") : _L("mm"), m_position_unit);
        update_unit_text(m_imperial_units ? _L("in") : _L("mm"), m_size_unit);

        for (int i = 0; i < 3; ++i) {
            auto update = [this, i](/*ManipulationEditorKey*/int key_id, const Vec3d& new_value) {
                wxString new_text = double_to_string(m_imperial_units ? new_value(i) * mm_to_in : new_value(i), 2);
                const int id = key_id * 3 + i;
                if (id >= 0) m_editors[id]->set_value(new_text);
            };
            update(0/*mePosition*/, m_new_position);
            update(3/*meSize*/,     m_new_size);
        }
    }
    m_check_inch->SetValue(m_imperial_units);

    if (m_use_colors != (wxGetApp().app_config->get("color_mapinulation_panel") == "1"))
    {
        m_use_colors = wxGetApp().app_config->get("color_mapinulation_panel") == "1";
        // update colors for edit-boxes
        int axis_id = 0;
        for (ManipulationEditor* editor : m_editors) {
//            editor->SetForegroundColour(m_use_colors ? wxColour(axes_color_text[axis_id]) : wxSystemSettings::GetColour(wxSYS_COLOUR_WINDOWTEXT));
            if (m_use_colors) {
                editor->SetBackgroundColour(wxColour(axes_color_back[axis_id]));
                if (wxGetApp().dark_mode())
                    editor->SetForegroundColour(*wxBLACK);
            }
            else {
#ifdef _WIN32
                wxGetApp().UpdateDarkUI(editor);
#else
                editor->SetBackgroundColour(wxSystemSettings::GetColour(wxSYS_COLOUR_WINDOW));
                editor->SetForegroundColour(wxSystemSettings::GetColour(wxSYS_COLOUR_WINDOWTEXT));
#endif /* _WIN32 */
            }
            editor->Refresh();
            if (++axis_id == 3)
                axis_id = 0;
        }
    }
}

void ObjectManipulation::update_settings_value(const Selection& selection)
{
	m_new_move_label_string   = L("Position");
    m_new_rotate_label_string = L("Rotation");
    m_new_scale_label_string  = L("Scale factors");

    if (wxGetApp().get_mode() == comSimple)
        m_world_coordinates = true;

    ObjectList* obj_list = wxGetApp().obj_list();
    if (selection.is_single_full_instance()) {
        // all volumes in the selection belongs to the same instance, any of them contains the needed instance data, so we take the first one
        const GLVolume* volume = selection.get_volume(*selection.get_volume_idxs().begin());
#if !ENABLE_WORLD_COORDINATE
        m_new_position = volume->get_instance_offset();
#endif // !ENABLE_WORLD_COORDINATE

        // Verify whether the instance rotation is multiples of 90 degrees, so that the scaling in world coordinates is possible.
		if (m_world_coordinates && ! m_uniform_scale && 
            ! Geometry::is_rotation_ninety_degrees(volume->get_instance_rotation())) {
			// Manipulating an instance in the world coordinate system, rotation is not multiples of ninety degrees, therefore enforce uniform scaling.
			m_uniform_scale = true;
			m_lock_bnt->SetLock(true);
		}

        if (m_world_coordinates) {
#if ENABLE_WORLD_COORDINATE
            m_new_position = volume->get_instance_offset();
#endif // ENABLE_WORLD_COORDINATE
            m_new_rotate_label_string = L("Rotate");
#if ENABLE_WORLD_COORDINATE
            m_new_rotation = volume->get_instance_rotation() * (180.0 / M_PI);
#else
            m_new_rotation = Vec3d::Zero();
#endif // ENABLE_WORLD_COORDINATE
            m_new_size     = selection.get_scaled_instance_bounding_box().size();
			m_new_scale    = m_new_size.cwiseProduct(selection.get_unscaled_instance_bounding_box().size().cwiseInverse()) * 100.0;
		} 
        else {
#if ENABLE_WORLD_COORDINATE
            m_new_position = Vec3d::Zero();
            m_new_rotation = Vec3d::Zero();
#else
            m_new_rotation = volume->get_instance_rotation() * (180.0 / M_PI);
#endif // ENABLE_WORLD_COORDINATE
            m_new_size     = volume->get_instance_scaling_factor().cwiseProduct(wxGetApp().model().objects[volume->object_idx()]->raw_mesh_bounding_box().size());
            m_new_scale    = volume->get_instance_scaling_factor() * 100.0;
		}

        m_new_enabled  = true;
    }
    else if (selection.is_single_full_object() && obj_list->is_selected(itObject)) {
        const BoundingBoxf3& box = selection.get_bounding_box();
        m_new_position = box.center();
        m_new_rotation = Vec3d::Zero();
        m_new_scale    = Vec3d(100.0, 100.0, 100.0);
        m_new_size     = box.size();
        m_new_rotate_label_string = L("Rotate");
		m_new_scale_label_string  = L("Scale");
        m_new_enabled  = true;
    }
    else if (selection.is_single_modifier() || selection.is_single_volume()) {
        // the selection contains a single volume
        const GLVolume* volume = selection.get_volume(*selection.get_volume_idxs().begin());
#if ENABLE_WORLD_COORDINATE
        if (m_world_coordinates) {
            const Geometry::Transformation trafo(volume->world_matrix());

#if ENABLE_WORLD_COORDINATE_VOLUMES_LOCAL_OFFSET
            const Vec3d offset = trafo.get_offset() - volume->get_instance_offset();
#else
            const Vec3d& offset = trafo.get_offset();
            const Vec3d& rotation = trafo.get_rotation();
#endif // ENABLE_WORLD_COORDINATE_VOLUMES_LOCAL_OFFSET
            const Vec3d& scaling_factor = trafo.get_scaling_factor();
//            const Vec3d& mirror = trafo.get_mirror();

            m_new_position = offset;
            m_new_rotation = Vec3d::Zero();
            m_new_scale    = scaling_factor * 100.0;
            m_new_size     = volume->bounding_box().size().cwiseProduct(scaling_factor);
        }
        else {
#endif // ENABLE_WORLD_COORDINATE
        m_new_position = volume->get_volume_offset();
        m_new_rotation = volume->get_volume_rotation() * (180.0 / M_PI);
        m_new_scale    = volume->get_volume_scaling_factor() * 100.0;
        m_new_size     = volume->get_instance_scaling_factor().cwiseProduct(volume->get_volume_scaling_factor().cwiseProduct(volume->bounding_box().size()));
#if ENABLE_WORLD_COORDINATE
        }
#endif // ENABLE_WORLD_COORDINATE
        m_new_enabled = true;
    }
    else if (obj_list->multiple_selection() || obj_list->is_selected(itInstanceRoot)) {
        reset_settings_value();
		m_new_move_label_string   = L("Translate");
		m_new_rotate_label_string = L("Rotate");
		m_new_scale_label_string  = L("Scale");
        m_new_size = selection.get_bounding_box().size();
        m_new_enabled  = true;
    }
	else {
        // No selection, reset the cache.
//		assert(selection.is_empty());
		reset_settings_value();
	}
}

void ObjectManipulation::update_if_dirty()
{
    if (! m_dirty)
        return;

    const Selection &selection = wxGetApp().plater()->canvas3D()->get_selection();
    this->update_settings_value(selection);

    auto update_label = [](wxString &label_cache, const std::string &new_label, wxStaticText *widget) {
        wxString new_label_localized = _(new_label) + ":";
        if (label_cache != new_label_localized) {
            label_cache = new_label_localized;
            widget->SetLabel(new_label_localized);
            if (wxOSX) set_font_and_background_style(widget, wxGetApp().normal_font());
        }
    };
    update_label(m_cache.move_label_string,   m_new_move_label_string,   m_move_Label);
    update_label(m_cache.rotate_label_string, m_new_rotate_label_string, m_rotate_Label);
    update_label(m_cache.scale_label_string,  m_new_scale_label_string,  m_scale_Label);

    enum ManipulationEditorKey
    {
        mePosition = 0,
        meRotation,
        meScale,
        meSize
    };

    for (int i = 0; i < 3; ++ i) {
        auto update = [this, i](Vec3d &cached, Vec3d &cached_rounded, ManipulationEditorKey key_id, const Vec3d &new_value) {
			wxString new_text = double_to_string(new_value(i), 2);
			double new_rounded;
			new_text.ToDouble(&new_rounded);
			if (std::abs(cached_rounded(i) - new_rounded) > EPSILON) {
				cached_rounded(i) = new_rounded;
                const int id = key_id*3+i;
                if (m_imperial_units && (key_id == mePosition || key_id == meSize))
                    new_text = double_to_string(new_value(i)*mm_to_in, 2);
                if (id >= 0) m_editors[id]->set_value(new_text);
            }
			cached(i) = new_value(i);
		};
        update(m_cache.position, m_cache.position_rounded, mePosition, m_new_position);
        update(m_cache.scale,    m_cache.scale_rounded,    meScale,    m_new_scale);
        update(m_cache.size,     m_cache.size_rounded,     meSize,     m_new_size);
        update(m_cache.rotation, m_cache.rotation_rounded, meRotation, m_new_rotation);
    }

    if (selection.requires_uniform_scale()) {
        m_lock_bnt->SetLock(true);
        m_lock_bnt->SetToolTip(_L("You cannot use non-uniform scaling mode for multiple objects/parts selection"));
        m_lock_bnt->disable();
    }
    else {
        m_lock_bnt->SetLock(m_uniform_scale);
        m_lock_bnt->SetToolTip(wxEmptyString);
        m_lock_bnt->enable();
    }

    { 
        int new_selection = m_world_coordinates ? 0 : 1; 
        if (m_word_local_combo->GetSelection() != new_selection)
            m_word_local_combo->SetSelection(new_selection);
    }

    if (m_new_enabled)
        m_og->enable();
    else
        m_og->disable();

#if ENABLE_OUT_OF_BED_DETECTION_IMPROVEMENTS
    if (!selection.is_dragging()) {
#endif // ENABLE_OUT_OF_BED_DETECTION_IMPROVEMENTS
    update_reset_buttons_visibility();
    update_mirror_buttons_visibility();
#if ENABLE_OUT_OF_BED_DETECTION_IMPROVEMENTS
    }
#endif // ENABLE_OUT_OF_BED_DETECTION_IMPROVEMENTS

    m_dirty = false;
}



void ObjectManipulation::update_reset_buttons_visibility()
{
    GLCanvas3D* canvas = wxGetApp().plater()->canvas3D();
    if (!canvas)
        return;
    const Selection& selection = canvas->get_selection();

    bool show_rotation = false;
    bool show_scale = false;
    bool show_drop_to_bed = false;

    if (selection.is_single_full_instance() || selection.is_single_modifier() || selection.is_single_volume()) {
        const GLVolume* volume = selection.get_volume(*selection.get_volume_idxs().begin());
#if ENABLE_WORLD_COORDINATE
        Vec3d rotation = Vec3d::Zero();
        Vec3d scale = Vec3d::Ones();
#else
        Vec3d rotation;
        Vec3d scale;
#endif // ENABLE_WORLD_COORDINATE
        double min_z = 0.0;

#if ENABLE_WORLD_COORDINATE
        if (selection.is_single_full_instance() && m_world_coordinates) {
#else
        if (selection.is_single_full_instance()) {
#endif // ENABLE_WORLD_COORDINATE
            rotation = volume->get_instance_rotation();
            scale = volume->get_instance_scaling_factor();
            min_z = selection.get_scaled_instance_bounding_box().min.z();
        }
        else {
            rotation = volume->get_volume_rotation();
            scale = volume->get_volume_scaling_factor();
            min_z = get_volume_min_z(*volume);
        }
        show_rotation = !rotation.isApprox(Vec3d::Zero());
        show_scale = !scale.isApprox(Vec3d::Ones());
#if ENABLE_WORLD_COORDINATE
        show_drop_to_bed = std::abs(min_z) > EPSILON;
#else
        show_drop_to_bed = std::abs(min_z) > SINKING_Z_THRESHOLD;
#endif // ENABLE_WORLD_COORDINATE
    }

    wxGetApp().CallAfter([this, show_rotation, show_scale, show_drop_to_bed] {
        // There is a case (under OSX), when this function is called after the Manipulation panel is hidden
        // So, let check if Manipulation panel is still shown for this moment
        if (!this->IsShown())
            return;
        m_reset_rotation_button->Show(show_rotation);
        m_reset_scale_button->Show(show_scale);
        m_drop_to_bed_button->Show(show_drop_to_bed);

        // Because of CallAfter we need to layout sidebar after Show/hide of reset buttons one more time
        Sidebar& panel = wxGetApp().sidebar();
        if (!panel.IsFrozen()) {
            panel.Freeze();
            panel.Layout();
            panel.Thaw();
        }
    });
}



void ObjectManipulation::update_mirror_buttons_visibility()
{
    GLCanvas3D* canvas = wxGetApp().plater()->canvas3D();
    Selection& selection = canvas->get_selection();
    std::array<MirrorButtonState, 3> new_states = {mbHidden, mbHidden, mbHidden};

    if (!m_world_coordinates) {
        if (selection.is_single_full_instance() || selection.is_single_modifier() || selection.is_single_volume()) {
            const GLVolume* volume = selection.get_volume(*selection.get_volume_idxs().begin());
            Vec3d mirror;

            if (selection.is_single_full_instance())
                mirror = volume->get_instance_mirror();
            else
                mirror = volume->get_volume_mirror();

            for (unsigned char i=0; i<3; ++i)
                new_states[i] = (mirror[i] < 0. ? mbActive : mbShown);
        }
    }
    else {
        // the mirroring buttons should be hidden in world coordinates,
        // unless we make it actually mirror in world coords.
    }

    // Hiding the buttons through Hide() always messed up the sizers. As a workaround, the button
    // is assigned a transparent bitmap. We must of course remember the actual state.
    wxGetApp().CallAfter([this, new_states]{
        for (int i=0; i<3; ++i) {
            if (new_states[i] != m_mirror_buttons[i].second) {
                const ScalableBitmap* bmp = nullptr;
                switch (new_states[i]) {
                    case mbHidden : bmp = &m_mirror_bitmap_hidden; m_mirror_buttons[i].first->Enable(false); break;
                    case mbShown  : bmp = &m_mirror_bitmap_off; m_mirror_buttons[i].first->Enable(true); break;
                    case mbActive : bmp = &m_mirror_bitmap_on; m_mirror_buttons[i].first->Enable(true); break;
                }
                m_mirror_buttons[i].first->SetBitmap_(*bmp);
                m_mirror_buttons[i].second = new_states[i];
            }
        }
    });
}




#ifndef __APPLE__
void ObjectManipulation::emulate_kill_focus()
{
    if (!m_focused_editor)
        return;

    m_focused_editor->kill_focus(this);
}
#endif // __APPLE__

void ObjectManipulation::update_item_name(const wxString& item_name)
{
    m_item_name->SetLabel(item_name);
}

void ObjectManipulation::update_warning_icon_state(const MeshErrorsInfo& warning)
{   
    if (const std::string& warning_icon_name = warning.warning_icon_name;
        !warning_icon_name.empty())
        m_manifold_warning_bmp = ScalableBitmap(m_parent, warning_icon_name);
    const wxString& tooltip = warning.tooltip;
    m_fix_throught_netfab_bitmap->SetBitmap(tooltip.IsEmpty() ? wxNullBitmap : m_manifold_warning_bmp.bmp());
    m_fix_throught_netfab_bitmap->SetMinSize(tooltip.IsEmpty() ? wxSize(0,0) : m_manifold_warning_bmp.bmp().GetSize());
    m_fix_throught_netfab_bitmap->SetToolTip(tooltip);
}

void ObjectManipulation::reset_settings_value()
{
    m_new_position = Vec3d::Zero();
    m_new_rotation = Vec3d::Zero();
    m_new_scale = Vec3d::Ones() * 100.;
    m_new_size = Vec3d::Zero();
    m_new_enabled = false;
    // no need to set the dirty flag here as this method is called from update_settings_value(),
    // which is called from update_if_dirty(), which resets the dirty flag anyways.
//    m_dirty = true;
}

void ObjectManipulation::change_position_value(int axis, double value)
{
    if (std::abs(m_cache.position_rounded(axis) - value) < EPSILON)
        return;

    Vec3d position = m_cache.position;
    position(axis) = value;

    auto canvas = wxGetApp().plater()->canvas3D();
    Selection& selection = canvas->get_selection();
    selection.start_dragging();
#if ENABLE_WORLD_COORDINATE
    selection.translate(position - m_cache.position, !m_world_coordinates);
#else
    selection.translate(position - m_cache.position, selection.requires_local_axes());
<<<<<<< HEAD
#endif // ENABLE_WORLD_COORDINATE
=======
#if ENABLE_OUT_OF_BED_DETECTION_IMPROVEMENTS
    selection.stop_dragging();
#endif // ENABLE_OUT_OF_BED_DETECTION_IMPROVEMENTS
>>>>>>> 79ff8a0d
    canvas->do_move(L("Set Position"));

    m_cache.position = position;
	m_cache.position_rounded(axis) = DBL_MAX;
    this->UpdateAndShow(true);
}

void ObjectManipulation::change_rotation_value(int axis, double value)
{
    if (std::abs(m_cache.rotation_rounded(axis) - value) < EPSILON)
        return;

    Vec3d rotation = m_cache.rotation;
    rotation(axis) = value;

    GLCanvas3D* canvas = wxGetApp().plater()->canvas3D();
    Selection& selection = canvas->get_selection();

    TransformationType transformation_type(TransformationType::World_Relative_Joint);
#if ENABLE_WORLD_COORDINATE
    if (selection.is_single_full_instance())
        transformation_type.set_independent();

    if (!m_world_coordinates) {
        //FIXME Selection::rotate() does not process absolute rotations correctly: It does not recognize the axis index, which was changed.
        // transformation_type.set_absolute();
        transformation_type.set_local();
    }
#else
    if (selection.is_single_full_instance() || selection.requires_local_axes())
		transformation_type.set_independent();
	if (selection.is_single_full_instance() && ! m_world_coordinates) {
        //FIXME Selection::rotate() does not process absoulte rotations correctly: It does not recognize the axis index, which was changed.
		// transformation_type.set_absolute();
		transformation_type.set_local();
	}
#endif // ENABLE_WORLD_COORDINATE

    selection.start_dragging();
	selection.rotate(
		(M_PI / 180.0) * (transformation_type.absolute() ? rotation : rotation - m_cache.rotation), 
		transformation_type);
#if ENABLE_OUT_OF_BED_DETECTION_IMPROVEMENTS
    selection.stop_dragging();
#endif // ENABLE_OUT_OF_BED_DETECTION_IMPROVEMENTS
    canvas->do_rotate(L("Set Orientation"));

    m_cache.rotation = rotation;
	m_cache.rotation_rounded(axis) = DBL_MAX;
    this->UpdateAndShow(true);
}

void ObjectManipulation::change_scale_value(int axis, double value)
{
    if (std::abs(m_cache.scale_rounded(axis) - value) < EPSILON)
        return;

    Vec3d scale = m_cache.scale;
	scale(axis) = value;

    this->do_scale(axis, 0.01 * scale);

    m_cache.scale = scale;
	m_cache.scale_rounded(axis) = DBL_MAX;
	this->UpdateAndShow(true);
}


void ObjectManipulation::change_size_value(int axis, double value)
{
    if (std::abs(m_cache.size_rounded(axis) - value) < EPSILON)
        return;

    Vec3d size = m_cache.size;
    size(axis) = value;

    const Selection& selection = wxGetApp().plater()->canvas3D()->get_selection();

    Vec3d ref_size = m_cache.size;
    if (selection.is_single_volume() || selection.is_single_modifier()) {
        const GLVolume* v = selection.get_volume(*selection.get_volume_idxs().begin());
        const Vec3d local_size = size.cwiseQuotient(v->get_instance_scaling_factor());
        const Vec3d local_ref_size = v->bounding_box().size().cwiseProduct(v->get_volume_scaling_factor());
        const Vec3d local_change = local_size.cwiseQuotient(local_ref_size);

        size = local_change.cwiseProduct(v->get_volume_scaling_factor());
        ref_size = Vec3d::Ones();
    }
    else if (selection.is_single_full_instance())
		ref_size = m_world_coordinates ? 
            selection.get_unscaled_instance_bounding_box().size() :
            wxGetApp().model().objects[selection.get_volume(*selection.get_volume_idxs().begin())->object_idx()]->raw_mesh_bounding_box().size();

    this->do_scale(axis, size.cwiseQuotient(ref_size));

    m_cache.size = size;
	m_cache.size_rounded(axis) = DBL_MAX;
	this->UpdateAndShow(true);
}

void ObjectManipulation::do_scale(int axis, const Vec3d &scale) const
{
    Selection& selection = wxGetApp().plater()->canvas3D()->get_selection();
    Vec3d scaling_factor = scale;

    TransformationType transformation_type(TransformationType::World_Relative_Joint);
    if (selection.is_single_full_instance()) {
        transformation_type.set_absolute();
        if (! m_world_coordinates)
            transformation_type.set_local();
    }

    if (m_uniform_scale || selection.requires_uniform_scale())
        scaling_factor = scale(axis) * Vec3d::Ones();

    selection.start_dragging();
    selection.scale(scaling_factor, transformation_type);
#if ENABLE_OUT_OF_BED_DETECTION_IMPROVEMENTS
    selection.stop_dragging();
#endif // ENABLE_OUT_OF_BED_DETECTION_IMPROVEMENTS
    wxGetApp().plater()->canvas3D()->do_scale(L("Set Scale"));
}

void ObjectManipulation::on_change(const std::string& opt_key, int axis, double new_value)
{
    if (!m_cache.is_valid())
        return;

    if (m_imperial_units && (opt_key == "position" || opt_key == "size"))
        new_value *= in_to_mm;

    if (opt_key == "position")
        change_position_value(axis, new_value);
    else if (opt_key == "rotation")
        change_rotation_value(axis, new_value);
    else if (opt_key == "scale")
        change_scale_value(axis, new_value);
    else if (opt_key == "size")
        change_size_value(axis, new_value);
}

void ObjectManipulation::set_uniform_scaling(const bool new_value)
{ 
    const Selection &selection = wxGetApp().plater()->canvas3D()->get_selection();
	if (selection.is_single_full_instance() && m_world_coordinates && !new_value) {
        // Verify whether the instance rotation is multiples of 90 degrees, so that the scaling in world coordinates is possible.
        // all volumes in the selection belongs to the same instance, any of them contains the needed instance data, so we take the first one
        const GLVolume* volume = selection.get_volume(*selection.get_volume_idxs().begin());
        // Is the angle close to a multiple of 90 degrees?
		if (! Geometry::is_rotation_ninety_degrees(volume->get_instance_rotation())) {
            // Cannot apply scaling in the world coordinate system.
			//wxMessageDialog dlg(GUI::wxGetApp().mainframe,
			MessageDialog dlg(GUI::wxGetApp().mainframe,
                _L("The currently manipulated object is tilted (rotation angles are not multiples of 90°).\n"
                    "Non-uniform scaling of tilted objects is only possible in the World coordinate system,\n"
                    "once the rotation is embedded into the object coordinates.") + "\n" +
                _L("This operation is irreversible.\n"
                    "Do you want to proceed?"),
                SLIC3R_APP_NAME,
				wxYES_NO | wxCANCEL | wxCANCEL_DEFAULT | wxICON_QUESTION);
            if (dlg.ShowModal() != wxID_YES) {
                // Enforce uniform scaling.
                m_lock_bnt->SetLock(true);
                return;
            }
            // Bake the rotation into the meshes of the object.
            wxGetApp().model().objects[volume->composite_id.object_id]->bake_xy_rotation_into_meshes(volume->composite_id.instance_id);
            // Update the 3D scene, selections etc.
            wxGetApp().plater()->update();
            // Recalculate cached values at this panel, refresh the screen.
            this->UpdateAndShow(true);
        }
    }
    m_uniform_scale = new_value;
}

#if ENABLE_WORLD_COORDINATE
void ObjectManipulation::set_world_coordinates(const bool world_coordinates)
{
    m_world_coordinates = world_coordinates;
    this->UpdateAndShow(true);
    GLCanvas3D* canvas = wxGetApp().plater()->canvas3D();
    canvas->set_as_dirty();
    canvas->request_extra_frame();
}

bool ObjectManipulation::get_world_coordinates() const
{
    const Selection& selection = wxGetApp().plater()->canvas3D()->get_selection();
    return wxGetApp().get_mode() != comSimple && (selection.is_single_full_instance() || selection.is_single_volume() || selection.is_single_modifier()) ? 
        m_world_coordinates : true;
}
#endif // ENABLE_WORLD_COORDINATE

void ObjectManipulation::msw_rescale()
{
    const int em = wxGetApp().em_unit();
    m_item_name->SetMinSize(wxSize(20*em, wxDefaultCoord));
    msw_rescale_word_local_combo(m_word_local_combo);
    m_word_local_combo_sizer->SetMinSize(wxSize(-1, m_word_local_combo->GetBestHeight(-1)));
    m_manifold_warning_bmp.msw_rescale();

    const wxString& tooltip = m_fix_throught_netfab_bitmap->GetToolTipText();
    m_fix_throught_netfab_bitmap->SetBitmap(tooltip.IsEmpty() ? wxNullBitmap : m_manifold_warning_bmp.bmp());
    m_fix_throught_netfab_bitmap->SetMinSize(tooltip.IsEmpty() ? wxSize(0, 0) : m_manifold_warning_bmp.bmp().GetSize());

    m_mirror_bitmap_on.msw_rescale();
    m_mirror_bitmap_off.msw_rescale();
    m_mirror_bitmap_hidden.msw_rescale();
    m_reset_scale_button->msw_rescale();
    m_reset_rotation_button->msw_rescale();
    m_drop_to_bed_button->msw_rescale();
    m_lock_bnt->msw_rescale();

    for (int id = 0; id < 3; ++id)
        m_mirror_buttons[id].first->msw_rescale();

    // rescale label-heights
    // Text trick to grid sizer layout:
    // Height of labels should be equivalent to the edit boxes
    const int height = wxTextCtrl(parent(), wxID_ANY, "Br").GetBestHeight(-1);
    for (wxBoxSizer* sizer : m_rescalable_sizers)
        sizer->SetMinSize(wxSize(-1, height));

    // rescale edit-boxes
    for (ManipulationEditor* editor : m_editors)
        editor->msw_rescale();

    // rescale "inches" checkbox
    m_check_inch->SetMinSize(wxSize(-1, int(1.5f * m_check_inch->GetFont().GetPixelSize().y + 0.5f)));

    get_og()->msw_rescale();
}

void ObjectManipulation::sys_color_changed()
{
#ifdef _WIN32
    get_og()->sys_color_changed();
    wxGetApp().UpdateDarkUI(m_word_local_combo);
    wxGetApp().UpdateDarkUI(m_check_inch);
#endif
    for (ManipulationEditor* editor : m_editors)
        editor->sys_color_changed(this);

    // btn...->msw_rescale() updates icon on button, so use it
    m_mirror_bitmap_on.msw_rescale();
    m_mirror_bitmap_off.msw_rescale();
    m_mirror_bitmap_hidden.msw_rescale();
    m_reset_scale_button->msw_rescale();
    m_reset_rotation_button->msw_rescale();
    m_drop_to_bed_button->msw_rescale();
    m_lock_bnt->msw_rescale();

    for (int id = 0; id < 3; ++id)
        m_mirror_buttons[id].first->msw_rescale();
}

static const char axes[] = { 'x', 'y', 'z' };
ManipulationEditor::ManipulationEditor(ObjectManipulation* parent,
                                       const std::string& opt_key,
                                       int axis) :
    wxTextCtrl(parent->parent(), wxID_ANY, wxEmptyString, wxDefaultPosition,
        wxSize((wxOSX ? 5 : 6)*int(wxGetApp().em_unit()), wxDefaultCoord), wxTE_PROCESS_ENTER
#ifdef _WIN32
        | wxBORDER_SIMPLE
#endif 
    ),
    m_opt_key(opt_key),
    m_axis(axis)
{
    set_font_and_background_style(this, wxGetApp().normal_font());
#ifdef __WXOSX__
    this->OSXDisableAllSmartSubstitutions();
#endif // __WXOSX__
    if (parent->use_colors()) {
        this->SetBackgroundColour(wxColour(axes_color_back[axis]));
        this->SetForegroundColour(*wxBLACK);
    } else {
        wxGetApp().UpdateDarkUI(this);
    }

    // A name used to call handle_sidebar_focus_event()
    m_full_opt_name = m_opt_key+"_"+axes[axis];

    // Reset m_enter_pressed flag to _false_, when value is editing
    this->Bind(wxEVT_TEXT, [this](wxEvent&) { m_enter_pressed = false; }, this->GetId());

    this->Bind(wxEVT_TEXT_ENTER, [this, parent](wxEvent&)
    {
        m_enter_pressed = true;
        parent->on_change(m_opt_key, m_axis, get_value());
    }, this->GetId());

    this->Bind(wxEVT_KILL_FOCUS, [this, parent](wxFocusEvent& e)
    {
        parent->set_focused_editor(nullptr);

        if (!m_enter_pressed)
            kill_focus(parent);
        
        e.Skip();
    }, this->GetId());

    this->Bind(wxEVT_SET_FOCUS, [this, parent](wxFocusEvent& e)
    {
        parent->set_focused_editor(this);

        // needed to show the visual hints in 3D scene
        wxGetApp().plater()->canvas3D()->handle_sidebar_focus_event(m_full_opt_name, true);
        e.Skip();
    }, this->GetId());

    this->Bind(wxEVT_CHAR, ([this](wxKeyEvent& event)
    {
        // select all text using Ctrl+A
        if (wxGetKeyState(wxKeyCode('A')) && wxGetKeyState(WXK_CONTROL))
            this->SetSelection(-1, -1); //select all
        event.Skip();
    }));
}

void ManipulationEditor::msw_rescale()
{
    const int em = wxGetApp().em_unit();
    SetMinSize(wxSize(5 * em, wxDefaultCoord));
}

void ManipulationEditor::sys_color_changed(ObjectManipulation* parent)
{
    if (parent->use_colors())
        SetForegroundColour(*wxBLACK);
    else
#ifdef _WIN32
        wxGetApp().UpdateDarkUI(this);
#else
        SetForegroundColour(wxSystemSettings::GetColour(wxSYS_COLOUR_WINDOWTEXT));
#endif // _WIN32
}

double ManipulationEditor::get_value()
{
    wxString str = GetValue();

    double value;
    const char dec_sep = is_decimal_separator_point() ? '.' : ',';
    const char dec_sep_alt = dec_sep == '.' ? ',' : '.';
    // Replace the first incorrect separator in decimal number.
    if (str.Replace(dec_sep_alt, dec_sep, false) != 0)
        SetValue(str);

    if (str == ".")
        value = 0.0;

    if ((str.IsEmpty() || !str.ToDouble(&value)) && !m_valid_value.IsEmpty()) {
        str = m_valid_value;
        SetValue(str);
        str.ToDouble(&value);
    }

    return value;
}

void ManipulationEditor::set_value(const wxString& new_value)
{
    if (new_value.IsEmpty())
        return;
    m_valid_value = new_value;
    SetValue(m_valid_value);
}

void ManipulationEditor::kill_focus(ObjectManipulation* parent)
{
    parent->on_change(m_opt_key, m_axis, get_value());

    // if the change does not come from the user pressing the ENTER key
    // we need to hide the visual hints in 3D scene
    wxGetApp().plater()->canvas3D()->handle_sidebar_focus_event(m_full_opt_name, false);
}

} //namespace GUI
} //namespace Slic3r <|MERGE_RESOLUTION|>--- conflicted
+++ resolved
@@ -909,13 +909,10 @@
     selection.translate(position - m_cache.position, !m_world_coordinates);
 #else
     selection.translate(position - m_cache.position, selection.requires_local_axes());
-<<<<<<< HEAD
-#endif // ENABLE_WORLD_COORDINATE
-=======
+#endif // ENABLE_WORLD_COORDINATE
 #if ENABLE_OUT_OF_BED_DETECTION_IMPROVEMENTS
     selection.stop_dragging();
 #endif // ENABLE_OUT_OF_BED_DETECTION_IMPROVEMENTS
->>>>>>> 79ff8a0d
     canvas->do_move(L("Set Position"));
 
     m_cache.position = position;
