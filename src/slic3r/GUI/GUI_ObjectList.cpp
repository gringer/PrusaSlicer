--- conflicted
+++ resolved
@@ -3324,11 +3324,7 @@
 #else
         else if (selection.is_single_volume() || selection.is_any_modifier()) {
 #endif // ENABLE_WORLD_COORDINATE
-<<<<<<< HEAD
-            const auto gl_vol = selection.get_volume(*selection.get_volume_idxs().begin());
-=======
             const auto gl_vol = selection.get_first_volume();
->>>>>>> b38001b1
             if (m_objects_model->GetVolumeIdByItem(m_objects_model->GetParent(item)) == gl_vol->volume_idx())
                 return;
         }
