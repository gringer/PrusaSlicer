#ifndef slic3r_GUI_ObjectManipulation_hpp_
#define slic3r_GUI_ObjectManipulation_hpp_

#include <memory>

#include "GUI_ObjectSettings.hpp"
#include "GLCanvas3D.hpp"

class wxStaticText;
<<<<<<< HEAD
class PrusaLockButton;
class wxStaticBitmap;
=======
class LockButton;
>>>>>>> 065448e9

namespace Slic3r {
namespace GUI {

class Selection;

class ObjectManipulation : public OG_Settings
{
    struct Cache
    {
        Vec3d position;
        Vec3d rotation;
        Vec3d scale;
        Vec3d size;

        std::string move_label_string;
        std::string rotate_label_string;
        std::string scale_label_string;

        struct Instance
        {
            int object_idx;
            int instance_idx;
            Vec3d box_size;

            Instance() { reset(); }
            void reset() { this->object_idx = -1; this->instance_idx = -1; this->box_size = Vec3d::Zero(); }
            void set(int object_idx, int instance_idx, const Vec3d& box_size) { this->object_idx = object_idx; this->instance_idx = instance_idx; this->box_size = box_size; }
            bool matches(int object_idx, int instance_idx) const { return (this->object_idx == object_idx) && (this->instance_idx == instance_idx); }
            bool matches_object(int object_idx) const { return (this->object_idx == object_idx); }
            bool matches_instance(int instance_idx) const { return (this->instance_idx == instance_idx); }
        };

        Instance instance;

        Cache() { reset(); }
        void reset()
        {
            position = Vec3d(DBL_MAX, DBL_MAX, DBL_MAX);
            rotation = Vec3d(DBL_MAX, DBL_MAX, DBL_MAX);
            scale = Vec3d(DBL_MAX, DBL_MAX, DBL_MAX);
            size = Vec3d(DBL_MAX, DBL_MAX, DBL_MAX);
            move_label_string = "";
            rotate_label_string = "";
            scale_label_string = "";
            instance.reset();
        }
        bool is_valid() const { return position != Vec3d(DBL_MAX, DBL_MAX, DBL_MAX); }
    };

    Cache m_cache;

    wxStaticText*   m_move_Label = nullptr;
    wxStaticText*   m_scale_Label = nullptr;
    wxStaticText*   m_rotate_Label = nullptr;

    // Needs to be updated from OnIdle?
    bool            m_dirty = false;
    // Cached labels for the delayed update, not localized!
    std::string     m_new_move_label_string;
	std::string     m_new_rotate_label_string;
	std::string     m_new_scale_label_string;
    Vec3d           m_new_position;
    Vec3d           m_new_rotation;
    Vec3d           m_new_scale;
    Vec3d           m_new_size;
    bool            m_new_enabled;
    bool            m_uniform_scale {true};
    LockButton*     m_lock_bnt{ nullptr };

    wxBitmap        m_manifold_warning_bmp;
    wxStaticBitmap* m_fix_throught_netfab_bitmap;

#ifndef __APPLE__
    // Currently focused option name (empty if none)
    std::string     m_focused_option;
#endif // __APPLE__

public:
    ObjectManipulation(wxWindow* parent);
    ~ObjectManipulation() {}

    void        Show(const bool show) override;
    bool        IsShown() override;
    void        UpdateAndShow(const bool show) override;

    void        update_settings_value(const Selection& selection);

	// Called from the App to update the UI if dirty.
	void		update_if_dirty();

    void        set_uniform_scaling(const bool uniform_scale) { m_uniform_scale = uniform_scale;}
    bool        get_uniform_scaling() const { return m_uniform_scale; }

    void reset_cache() { m_cache.reset(); }
#ifndef __APPLE__
    // On Windows and Linux, emulates a kill focus event on the currently focused option (if any)
    // Used only in ObjectList wxEVT_DATAVIEW_SELECTION_CHANGED handler which is called before the regular kill focus event
    // bound to this class when changing selection in the objects list
    void emulate_kill_focus();
#endif // __APPLE__

    void update_manifold_warning_icon_state(const wxString& tooltip);

private:
    void reset_settings_value();

    // update size values after scale unit changing or "gizmos"
    void update_size_value(const Vec3d& size);
    // update rotation value after "gizmos"
    void update_rotation_value(const Vec3d& rotation);

    // change values 
    void    change_position_value(const Vec3d& position);
    void    change_rotation_value(const Vec3d& rotation);
    void    change_scale_value(const Vec3d& scale);
    void    change_size_value(const Vec3d& size);

    void on_change(const t_config_option_key& opt_key, const boost::any& value);
    void on_fill_empty_value(const std::string& opt_key);
};

}}

#endif // slic3r_GUI_ObjectManipulation_hpp_<|MERGE_RESOLUTION|>--- conflicted
+++ resolved
@@ -7,12 +7,8 @@
 #include "GLCanvas3D.hpp"
 
 class wxStaticText;
-<<<<<<< HEAD
-class PrusaLockButton;
+class LockButton;
 class wxStaticBitmap;
-=======
-class LockButton;
->>>>>>> 065448e9
 
 namespace Slic3r {
 namespace GUI {
