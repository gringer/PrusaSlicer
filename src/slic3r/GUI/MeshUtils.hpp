#ifndef slic3r_MeshUtils_hpp_
#define slic3r_MeshUtils_hpp_

#include "libslic3r/Point.hpp"
#include "libslic3r/Geometry.hpp"
#include "libslic3r/TriangleMesh.hpp"
#include "libslic3r/AABBMesh.hpp"
#include "admesh/stl.h"

#if ENABLE_LEGACY_OPENGL_REMOVAL
#include "slic3r/GUI/GLModel.hpp"
#else
#include "slic3r/GUI/3DScene.hpp"
#endif // ENABLE_LEGACY_OPENGL_REMOVAL

#include <cfloat>
#if ENABLE_RAYCAST_PICKING
#include <memory>
#endif // ENABLE_RAYCAST_PICKING

namespace Slic3r {

namespace GUI {

struct Camera;


// lm_FIXME: Following class might possibly be replaced by Eigen::Hyperplane
class ClippingPlane
{
    std::array<double, 4> m_data;

public:
    ClippingPlane() {
        *this = ClipsNothing();
    }

    ClippingPlane(const Vec3d& direction, double offset) {
        set_normal(direction);
        set_offset(offset);
    }

    bool operator==(const ClippingPlane& cp) const {
        return m_data[0]==cp.m_data[0] && m_data[1]==cp.m_data[1] && m_data[2]==cp.m_data[2] && m_data[3]==cp.m_data[3];
    }
    bool operator!=(const ClippingPlane& cp) const { return ! (*this==cp); }

    double distance(const Vec3d& pt) const {
        // FIXME: this fails: assert(is_approx(get_normal().norm(), 1.));
        return (-get_normal().dot(pt) + m_data[3]);
    }

    bool is_point_clipped(const Vec3d& point) const { return distance(point) < 0.; }
    void set_normal(const Vec3d& normal) {
        const Vec3d norm_dir = normal.normalized();
        m_data[0] = norm_dir.x();
        m_data[1] = norm_dir.y();
        m_data[2] = norm_dir.z();
    }
    void set_offset(double offset) { m_data[3] = offset; }
    double get_offset() const { return m_data[3]; }
    Vec3d get_normal() const { return Vec3d(m_data[0], m_data[1], m_data[2]); }
#if ENABLE_RAYCAST_PICKING
    void invert_normal() { m_data[0] *= -1.0; m_data[1] *= -1.0; m_data[2] *= -1.0; }
    ClippingPlane inverted_normal() const { return ClippingPlane(-get_normal(), get_offset()); }
#endif // ENABLE_RAYCAST_PICKING
    bool is_active() const { return m_data[3] != DBL_MAX; }
    static ClippingPlane ClipsNothing() { return ClippingPlane(Vec3d(0., 0., 1.), DBL_MAX); }
    const std::array<double, 4>& get_data() const { return m_data; }

    // Serialization through cereal library
    template <class Archive>
    void serialize( Archive & ar ) {
        ar( m_data[0], m_data[1], m_data[2], m_data[3] );
    }
};


// MeshClipper class cuts a mesh and is able to return a triangulated cut.
class MeshClipper
{
public:
    // Inform MeshClipper about which plane we want to use to cut the mesh
    // This is supposed to be in world coordinates.
    void set_plane(const ClippingPlane& plane);

    // In case the object is clipped by two planes (e.g. in case of sinking
    // objects), this will be used to clip the triagnulated cut.
    // Pass ClippingPlane::ClipsNothing to turn this off.
    void set_limiting_plane(const ClippingPlane& plane);

    // Which mesh to cut. MeshClipper remembers const * to it, caller
    // must make sure that it stays valid.
    void set_mesh(const TriangleMesh& mesh);

    void set_negative_mesh(const TriangleMesh &mesh);

    // Inform the MeshClipper about the transformation that transforms the mesh
    // into world coordinates.
    void set_transformation(const Geometry::Transformation& trafo);

    // Render the triangulated cut. Transformation matrices should
    // be set in world coords.
#if ENABLE_LEGACY_OPENGL_REMOVAL
    void render_cut(const ColorRGBA& color);
#else
    void render_cut();
#endif // ENABLE_LEGACY_OPENGL_REMOVAL

private:
    void recalculate_triangles();

    Geometry::Transformation m_trafo;
    const TriangleMesh* m_mesh = nullptr;
    const TriangleMesh* m_negative_mesh = nullptr;
    ClippingPlane m_plane;
    ClippingPlane m_limiting_plane = ClippingPlane::ClipsNothing();
    std::vector<Vec2f> m_triangles2d;
#if ENABLE_LEGACY_OPENGL_REMOVAL
    GLModel m_model;
#else
    GLIndexedVertexArray m_vertex_array;
#endif // ENABLE_LEGACY_OPENGL_REMOVAL
    bool m_triangles_valid = false;
};



// MeshRaycaster class answers queries such as where on the mesh someone clicked,
// whether certain points are visible or obscured by the mesh etc.
class MeshRaycaster {
public:
#if ENABLE_RAYCAST_PICKING
    explicit MeshRaycaster(std::shared_ptr<const TriangleMesh> mesh)
        : m_mesh(mesh)
        , m_emesh(*mesh, true) // calculate epsilon for triangle-ray intersection from an average edge length
        , m_normals(its_face_normals(mesh->its))
    {
        assert(m_mesh != nullptr);
    }

    static void line_from_mouse_pos(const Vec2d& mouse_pos, const Transform3d& trafo, const Camera& camera,
        Vec3d& point, Vec3d& direction);
#else
    // The class references extern TriangleMesh, which must stay alive
    // during MeshRaycaster existence.
    MeshRaycaster(const TriangleMesh& mesh)
        : m_emesh(mesh, true) // calculate epsilon for triangle-ray intersection from an average edge length
        , m_normals(its_face_normals(mesh.its))
    {
    }

    void line_from_mouse_pos(const Vec2d& mouse_pos, const Transform3d& trafo, const Camera& camera,
        Vec3d& point, Vec3d& direction) const;
#endif // ENABLE_RAYCAST_PICKING

    // Given a mouse position, this returns true in case it is on the mesh.
    bool unproject_on_mesh(
        const Vec2d& mouse_pos,
        const Transform3d& trafo, // how to get the mesh into world coords
        const Camera& camera, // current camera position
        Vec3f& position, // where to save the positibon of the hit (mesh coords)
        Vec3f& normal, // normal of the triangle that was hit
        const ClippingPlane* clipping_plane = nullptr, // clipping plane (if active)
        size_t* facet_idx = nullptr // index of the facet hit
    ) const;

    // Given a vector of points in woorld coordinates, this returns vector
    // of indices of points that are visible (i.e. not cut by clipping plane
    // or obscured by part of the mesh.
    std::vector<unsigned> get_unobscured_idxs(
        const Geometry::Transformation& trafo,  // how to get the mesh into world coords
        const Camera& camera,                   // current camera position
        const std::vector<Vec3f>& points,       // points in world coords
        const ClippingPlane* clipping_plane = nullptr // clipping plane (if active)
    ) const;

#if ENABLE_RAYCAST_PICKING
    // Returns true if the ray, built from mouse position and camera direction, intersects the mesh.
    // In this case, position and normal contain the position and normal, in model coordinates, of the intersection closest to the camera,
    // depending on the position/orientation of the clipping_plane, if specified 
    bool closest_hit(
        const Vec2d& mouse_pos,
        const Transform3d& trafo, // how to get the mesh into world coords
        const Camera& camera, // current camera position
        Vec3f& position, // where to save the positibon of the hit (mesh coords)
        Vec3f& normal, // normal of the triangle that was hit
        const ClippingPlane* clipping_plane = nullptr, // clipping plane (if active)
        size_t* facet_idx = nullptr // index of the facet hit
    ) const;
#endif // ENABLE_RAYCAST_PICKING

    // Given a point in world coords, the method returns closest point on the mesh.
    // The output is in mesh coords.
    // normal* can be used to also get normal of the respective triangle.
    Vec3f get_closest_point(const Vec3f& point, Vec3f* normal = nullptr) const;

    // Given a point in mesh coords, the method returns the closest facet from mesh.
    int get_closest_facet(const Vec3f &point) const;

    Vec3f get_triangle_normal(size_t facet_idx) const;

private:
#if ENABLE_RAYCAST_PICKING
    std::shared_ptr<const TriangleMesh> m_mesh;
#endif // ENABLE_RAYCAST_PICKING
<<<<<<< HEAD
    sla::IndexedMesh m_emesh;
=======
    AABBMesh m_emesh;
>>>>>>> ca34518b
    std::vector<stl_normal> m_normals;
};

#if ENABLE_RAYCAST_PICKING
struct PickingModel
{
    GLModel model;
    std::unique_ptr<MeshRaycaster> mesh_raycaster;

    void reset() {
        model.reset();
        mesh_raycaster.reset();
    }
};
#endif // ENABLE_RAYCAST_PICKING

} // namespace GUI
} // namespace Slic3r


#endif // slic3r_MeshUtils_hpp_<|MERGE_RESOLUTION|>--- conflicted
+++ resolved
@@ -204,11 +204,7 @@
 #if ENABLE_RAYCAST_PICKING
     std::shared_ptr<const TriangleMesh> m_mesh;
 #endif // ENABLE_RAYCAST_PICKING
-<<<<<<< HEAD
-    sla::IndexedMesh m_emesh;
-=======
     AABBMesh m_emesh;
->>>>>>> ca34518b
     std::vector<stl_normal> m_normals;
 };
 
