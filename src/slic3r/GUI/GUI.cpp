--- conflicted
+++ resolved
@@ -36,7 +36,7 @@
     #if __APPLE__
     CFStringRef reasonForActivity = CFSTR("Slic3r");
     [[maybe_unused]]IOReturn success = IOPMAssertionCreateWithName(kIOPMAssertionTypeNoDisplaySleep,
-        kIOPMAssertionLevelOn, reasonForActivity, &assertionID); 
+        kIOPMAssertionLevelOn, reasonForActivity, &assertionID);
     // ignore result: success == kIOReturnSuccess
     #elif _WIN32
     SetThreadExecutionState(ES_DISPLAY_REQUIRED | ES_CONTINUOUS);
@@ -71,7 +71,7 @@
 
 const std::string& shortkey_ctrl_prefix()
 {
-	static const std::string str = 
+	static const std::string str =
 #ifdef __APPLE__
 		"⌘"
 #else
@@ -83,7 +83,7 @@
 
 const std::string& shortkey_alt_prefix()
 {
-	static const std::string str = 
+	static const std::string str =
 #ifdef __APPLE__
 		"⌥"
 #else
@@ -132,13 +132,13 @@
 			ConfigOptionFloats* vec_new = new ConfigOptionFloats{ boost::any_cast<double>(value) };
 			config.option<ConfigOptionFloats>(opt_key)->set_at(vec_new, opt_index, opt_index);
  			break;
-		}			
+		}
 		case coString:
 			config.set_key_value(opt_key, new ConfigOptionString(boost::any_cast<std::string>(value)));
 			break;
 		case coStrings:{
 			if (opt_key == "compatible_prints" || opt_key == "compatible_printers") {
-				config.option<ConfigOptionStrings>(opt_key)->values = 
+				config.option<ConfigOptionStrings>(opt_key)->values =
 					boost::any_cast<std::vector<std::string>>(value);
 			}
 			else if (config.def()->get(opt_key)->gui_flags.compare("serialized") == 0) {
@@ -179,17 +179,17 @@
 			if (opt_key == "top_fill_pattern" ||
 				opt_key == "bottom_fill_pattern" ||
 				opt_key == "fill_pattern")
-				config.set_key_value(opt_key, new ConfigOptionEnum<InfillPattern>(boost::any_cast<InfillPattern>(value))); 
+				config.set_key_value(opt_key, new ConfigOptionEnum<InfillPattern>(boost::any_cast<InfillPattern>(value)));
 			else if (opt_key.compare("ironing_type") == 0)
-				config.set_key_value(opt_key, new ConfigOptionEnum<IroningType>(boost::any_cast<IroningType>(value))); 
+				config.set_key_value(opt_key, new ConfigOptionEnum<IroningType>(boost::any_cast<IroningType>(value)));
 			else if (opt_key.compare("fuzzy_skin_perimeter_mode") == 0)
-				config.set_key_value(opt_key, new ConfigOptionEnum<FuzzySkinPerimeterMode>(boost::any_cast<FuzzySkinPerimeterMode>(value))); 
+				config.set_key_value(opt_key, new ConfigOptionEnum<FuzzySkinPerimeterMode>(boost::any_cast<FuzzySkinPerimeterMode>(value)));
 //			else if (opt_key.compare("fuzzy_skin_shape") == 0)
-//				config.set_key_value(opt_key, new ConfigOptionEnum<FuzzySkinShape>(boost::any_cast<FuzzySkinShape>(value))); 
+//				config.set_key_value(opt_key, new ConfigOptionEnum<FuzzySkinShape>(boost::any_cast<FuzzySkinShape>(value)));
 			else if (opt_key.compare("gcode_flavor") == 0)
-				config.set_key_value(opt_key, new ConfigOptionEnum<GCodeFlavor>(boost::any_cast<GCodeFlavor>(value))); 
+				config.set_key_value(opt_key, new ConfigOptionEnum<GCodeFlavor>(boost::any_cast<GCodeFlavor>(value)));
 			else if (opt_key.compare("machine_limits_usage") == 0)
-				config.set_key_value(opt_key, new ConfigOptionEnum<MachineLimitsUsage>(boost::any_cast<MachineLimitsUsage>(value))); 
+				config.set_key_value(opt_key, new ConfigOptionEnum<MachineLimitsUsage>(boost::any_cast<MachineLimitsUsage>(value)));
 			else if (opt_key.compare("support_material_pattern") == 0)
 				config.set_key_value(opt_key, new ConfigOptionEnum<SupportMaterialPattern>(boost::any_cast<SupportMaterialPattern>(value)));
 			else if (opt_key.compare("seam_position") == 0)
@@ -202,13 +202,10 @@
                 config.set_key_value(opt_key, new ConfigOptionEnum<SLAPillarConnectionMode>(boost::any_cast<SLAPillarConnectionMode>(value)));
             else if(opt_key == "printhost_authorization_type")
                 config.set_key_value(opt_key, new ConfigOptionEnum<AuthorizationType>(boost::any_cast<AuthorizationType>(value)));
-<<<<<<< HEAD
+            else if(opt_key == "brim_type")
+                config.set_key_value(opt_key, new ConfigOptionEnum<BrimType>(boost::any_cast<BrimType>(value)));
             else if (opt_key == "raft_size_adjust")
                 config.set_key_value(opt_key, new ConfigOptionEnum<RaftSizeAdjust>(boost::any_cast<RaftSizeAdjust>(value)));
-=======
-            else if(opt_key == "brim_type")
-                config.set_key_value(opt_key, new ConfigOptionEnum<BrimType>(boost::any_cast<BrimType>(value)));
->>>>>>> 8fbafbea
 			}
 			break;
 		case coPoints:{
