--- conflicted
+++ resolved
@@ -74,20 +74,6 @@
 #define ENABLE_SHOW_NON_MANIFOLD_EDGES (1 && ENABLE_2_5_0_ALPHA1)
 // Enable rework of Reload from disk command
 #define ENABLE_RELOAD_FROM_DISK_REWORK (1 && ENABLE_2_5_0_ALPHA1)
-<<<<<<< HEAD
-// Enable showing toolpaths center of gravity
-#define ENABLE_SHOW_TOOLPATHS_COG (1 && ENABLE_2_5_0_ALPHA1)
-// Enable recalculating toolpaths when switching to/from volumetric rate visualization
-#define ENABLE_VOLUMETRIC_RATE_TOOLPATHS_RECALC (1 && ENABLE_2_5_0_ALPHA1)
-
-
-//====================
-// 2.5.0.alpha1 techs
-//====================
-#define ENABLE_2_5_0_ALPHA1 1
-
-=======
->>>>>>> 95c20f7f
 // Enable editing volumes transformation in world coordinates and instances in local coordinates
 #define ENABLE_WORLD_COORDINATE (1 && ENABLE_2_5_0_ALPHA1)
 // Enable showing world coordinates of volumes' offset relative to the instance containing them
