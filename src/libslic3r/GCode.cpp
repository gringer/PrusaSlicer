--- conflicted
+++ resolved
@@ -884,14 +884,11 @@
 
         // Unit tests or command line slicing may not define "thumbnails" or "thumbnails_format".
         // If "thumbnails_format" is not defined, export to PNG.
-        if (const auto [thumbnails, thumbnails_format] = std::make_pair(
-            print.full_print_config().option<ConfigOptionPoints>("thumbnails"),
-            print.full_print_config().option<ConfigOptionEnum<GCodeThumbnailsFormat>>("thumbnails_format"));
-            thumbnails) {
+        if (std::vector<std::pair<GCodeThumbnailsFormat, Vec2d>> thumbnails = GCodeThumbnails::make_thumbnail_list(print.full_print_config());
+            ! thumbnails.empty())
             GCodeThumbnails::generate_binary_thumbnails(
-                thumbnail_cb, binary_data.thumbnails, thumbnails->values, thumbnails_format ? thumbnails_format->value : GCodeThumbnailsFormat::PNG,
+                thumbnail_cb, binary_data.thumbnails, thumbnails,
                 [&print]() { print.throw_if_canceled(); });
-        }
 
         // file data
         binary_data.file_metadata.raw_data.emplace_back("Producer", std::string(SLIC3R_APP_NAME) + " " + std::string(SLIC3R_VERSION));
@@ -1017,44 +1014,6 @@
         this->m_avoid_crossing_curled_overhangs.init_bed_shape(get_bed_shape(print.config()));
     }
 
-<<<<<<< HEAD
-    // Write information on the generator.
-    file.write_format("; %s\n\n", Slic3r::header_slic3r_generated().c_str());
-
-    // ??? Unit tests or command line slicing may not define "thumbnails" or "thumbnails_format".
-    // ??? If "thumbnails_format" is not defined, export to PNG.
-
-    // generate thumbnails data to process it
-
-    std::vector<std::pair<GCodeThumbnailsFormat, Vec2d>> thumbnails_list;
-    if (const auto thumbnails_value = print.full_print_config().option<ConfigOptionString>("thumbnails")) {
-        std::string str = thumbnails_value->value;
-        std::istringstream is(str);
-        std::string point_str;
-        while (std::getline(is, point_str, ',')) {
-            Vec2d point(Vec2d::Zero());
-            GCodeThumbnailsFormat format;
-            std::istringstream iss(point_str);
-            std::string coord_str;
-            if (std::getline(iss, coord_str, 'x')) {
-                std::istringstream(coord_str) >> point(0);
-                if (std::getline(iss, coord_str, '/')) {
-                    std::istringstream(coord_str) >> point(1);
-                    std::string ext_str;
-                    if (std::getline(iss, ext_str, '/'))
-                        format = ext_str == "JPG" ? GCodeThumbnailsFormat::JPG :
-                                 ext_str == "QOI" ? GCodeThumbnailsFormat::QOI :GCodeThumbnailsFormat::PNG;
-                }
-            }
-            thumbnails_list.emplace_back(std::make_pair(format, point));
-        }
-    }
-
-    if (!thumbnails_list.empty())
-        GCodeThumbnails::export_thumbnails_to_file(thumbnail_cb, thumbnails_list,
-            [&file](const char* sz) { file.write(sz); },
-            [&print]() { print.throw_if_canceled(); });
-=======
 #if ENABLE_BINARIZED_GCODE
     if (!export_to_binary_gcode)
 #endif // ENABLE_BINARIZED_GCODE
@@ -1063,22 +1022,16 @@
 
 #if ENABLE_BINARIZED_GCODE
     // if exporting gcode in ascii format, generate the thumbnails here
-    if (!export_to_binary_gcode) {
+    if (! export_to_binary_gcode) {
 #endif // ENABLE_BINARIZED_GCODE
-        // Unit tests or command line slicing may not define "thumbnails" or "thumbnails_format".
-        // If "thumbnails_format" is not defined, export to PNG.
-        if (const auto [thumbnails, thumbnails_format] = std::make_pair(
-                print.full_print_config().option<ConfigOptionPoints>("thumbnails"),
-                print.full_print_config().option<ConfigOptionEnum<GCodeThumbnailsFormat>>("thumbnails_format"));
-            thumbnails)
-            GCodeThumbnails::export_thumbnails_to_file(
-                thumbnail_cb, thumbnails->values, thumbnails_format ? thumbnails_format->value : GCodeThumbnailsFormat::PNG,
+        if (std::vector<std::pair<GCodeThumbnailsFormat, Vec2d>> thumbnails = GCodeThumbnails::make_thumbnail_list(print.full_print_config());
+            ! thumbnails.empty())
+            GCodeThumbnails::export_thumbnails_to_file(thumbnail_cb, thumbnails,
                 [&file](const char* sz) { file.write(sz); },
                 [&print]() { print.throw_if_canceled(); });
 #if ENABLE_BINARIZED_GCODE
     }
 #endif // ENABLE_BINARIZED_GCODE
->>>>>>> 7bf1189c
 
     // Write notes (content of the Print Settings tab -> Notes)
     {
