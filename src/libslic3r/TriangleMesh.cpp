#include "TriangleMesh.hpp"
#include "ClipperUtils.hpp"
#include "Geometry.hpp"
#include "Tesselate.hpp"
#include <libqhullcpp/Qhull.h>
#include <libqhullcpp/QhullFacetList.h>
#include <libqhullcpp/QhullVertexSet.h>
#include <cmath>
#include <deque>
#include <queue>
#include <set>
#include <vector>
#include <map>
#include <utility>
#include <algorithm>
#include <math.h>
#include <type_traits>

#include <boost/log/trivial.hpp>

#include <tbb/parallel_for.h>

#include <Eigen/Core>
#include <Eigen/Dense>

// for SLIC3R_DEBUG_SLICE_PROCESSING
#include "libslic3r.h"

#if 0
    #define DEBUG
    #define _DEBUG
    #undef NDEBUG
    #define SLIC3R_DEBUG
// #define SLIC3R_TRIANGLEMESH_DEBUG
#endif

#include <assert.h>

#if defined(SLIC3R_DEBUG) || defined(SLIC3R_DEBUG_SLICE_PROCESSING)
#include "SVG.hpp"
#endif

namespace Slic3r {

<<<<<<< HEAD
TriangleMesh::TriangleMesh(const Pointf3s &points, const std::vector<Vec3i> &facets) : repaired(false)
=======
template<typename FaceIndexType> 
TriangleMesh::TriangleMesh(const Pointf3s &points, const std::vector<FaceIndexType> &facets) : 
    repaired(false)
>>>>>>> 9fcbd1d7
{
    stl_file &stl = this->stl;
    stl.stats.type = inmemory;

    // count facets and allocate memory
    stl.stats.number_of_facets = (uint32_t)facets.size();
    stl.stats.original_num_facets = stl.stats.number_of_facets;
    stl_allocate(&stl);

	for (uint32_t i = 0; i < stl.stats.number_of_facets; ++ i) {
        stl_facet facet;
        facet.vertex[0] = points[facets[i](0)].cast<float>();
        facet.vertex[1] = points[facets[i](1)].cast<float>();
        facet.vertex[2] = points[facets[i](2)].cast<float>();
        facet.extra[0] = 0;
        facet.extra[1] = 0;

        stl_normal normal;
        stl_calculate_normal(normal, &facet);
        stl_normalize_vector(normal);
        facet.normal = normal;

        stl.facet_start[i] = facet;
    }
    stl_get_size(&stl);
}

template TriangleMesh::TriangleMesh(const Pointf3s &points, const std::vector<Vec3i32> &facets);
template TriangleMesh::TriangleMesh(const Pointf3s &points, const std::vector<Vec3i64> &facets);

TriangleMesh::TriangleMesh(const indexed_triangle_set &M)
{
    stl.stats.type = inmemory;
    
    // count facets and allocate memory
    stl.stats.number_of_facets = uint32_t(M.indices.size());
    stl.stats.original_num_facets = int(stl.stats.number_of_facets);
    stl_allocate(&stl);
    
    for (uint32_t i = 0; i < stl.stats.number_of_facets; ++ i) {
        stl_facet facet;
        facet.vertex[0] = M.vertices[size_t(M.indices[i](0))];
        facet.vertex[1] = M.vertices[size_t(M.indices[i](1))];
        facet.vertex[2] = M.vertices[size_t(M.indices[i](2))];
        facet.extra[0] = 0;
        facet.extra[1] = 0;
        
        stl_normal normal;
        stl_calculate_normal(normal, &facet);
        stl_normalize_vector(normal);
        facet.normal = normal;
        
        stl.facet_start[i] = facet;
    }
    
    stl_get_size(&stl);
}

// #define SLIC3R_TRACE_REPAIR

void TriangleMesh::repair(bool update_shared_vertices)
{
    if (this->repaired) {
    	if (update_shared_vertices)
    		this->require_shared_vertices();
    	return;
    }

    // admesh fails when repairing empty meshes
    if (this->stl.stats.number_of_facets == 0)
    	return;

    BOOST_LOG_TRIVIAL(debug) << "TriangleMesh::repair() started";

    // checking exact
#ifdef SLIC3R_TRACE_REPAIR
	BOOST_LOG_TRIVIAL(trace) << "\tstl_check_faces_exact";
#endif /* SLIC3R_TRACE_REPAIR */
	assert(stl_validate(&this->stl));
	stl_check_facets_exact(&stl);
    assert(stl_validate(&this->stl));
    stl.stats.facets_w_1_bad_edge = (stl.stats.connected_facets_2_edge - stl.stats.connected_facets_3_edge);
    stl.stats.facets_w_2_bad_edge = (stl.stats.connected_facets_1_edge - stl.stats.connected_facets_2_edge);
    stl.stats.facets_w_3_bad_edge = (stl.stats.number_of_facets - stl.stats.connected_facets_1_edge);
    
    // checking nearby
    //int last_edges_fixed = 0;
	float tolerance = (float)stl.stats.shortest_edge;
	float increment = (float)stl.stats.bounding_diameter / 10000.0f;
    int iterations = 2;
    if (stl.stats.connected_facets_3_edge < (int)stl.stats.number_of_facets) {
        for (int i = 0; i < iterations; i++) {
            if (stl.stats.connected_facets_3_edge < (int)stl.stats.number_of_facets) {
                //printf("Checking nearby. Tolerance= %f Iteration=%d of %d...", tolerance, i + 1, iterations);
#ifdef SLIC3R_TRACE_REPAIR
				BOOST_LOG_TRIVIAL(trace) << "\tstl_check_faces_nearby";
#endif /* SLIC3R_TRACE_REPAIR */
				stl_check_facets_nearby(&stl, tolerance);
                //printf("  Fixed %d edges.\n", stl.stats.edges_fixed - last_edges_fixed);
                //last_edges_fixed = stl.stats.edges_fixed;
                tolerance += increment;
            } else {
                break;
            }
        }
    }
    assert(stl_validate(&this->stl));
    
    // remove_unconnected
    if (stl.stats.connected_facets_3_edge < (int)stl.stats.number_of_facets) {
#ifdef SLIC3R_TRACE_REPAIR
        BOOST_LOG_TRIVIAL(trace) << "\tstl_remove_unconnected_facets";
#endif /* SLIC3R_TRACE_REPAIR */
        stl_remove_unconnected_facets(&stl);
	    assert(stl_validate(&this->stl));
    }
    
    // fill_holes
#if 0
    // Don't fill holes, the current algorithm does more harm than good on complex holes.
    // Rather let the slicing algorithm close gaps in 2D slices.
    if (stl.stats.connected_facets_3_edge < stl.stats.number_of_facets) {
#ifdef SLIC3R_TRACE_REPAIR
        BOOST_LOG_TRIVIAL(trace) << "\tstl_fill_holes";
#endif /* SLIC3R_TRACE_REPAIR */
        stl_fill_holes(&stl);
        stl_clear_error(&stl);
    }
#endif

    // normal_directions
#ifdef SLIC3R_TRACE_REPAIR
    BOOST_LOG_TRIVIAL(trace) << "\tstl_fix_normal_directions";
#endif /* SLIC3R_TRACE_REPAIR */
    stl_fix_normal_directions(&stl);
    assert(stl_validate(&this->stl));

    // normal_values
#ifdef SLIC3R_TRACE_REPAIR
    BOOST_LOG_TRIVIAL(trace) << "\tstl_fix_normal_values";
#endif /* SLIC3R_TRACE_REPAIR */
    stl_fix_normal_values(&stl);
    assert(stl_validate(&this->stl));
    
    // always calculate the volume and reverse all normals if volume is negative
#ifdef SLIC3R_TRACE_REPAIR
    BOOST_LOG_TRIVIAL(trace) << "\tstl_calculate_volume";
#endif /* SLIC3R_TRACE_REPAIR */
    stl_calculate_volume(&stl);
    assert(stl_validate(&this->stl));
    
    // neighbors
#ifdef SLIC3R_TRACE_REPAIR
    BOOST_LOG_TRIVIAL(trace) << "\tstl_verify_neighbors";
#endif /* SLIC3R_TRACE_REPAIR */
    stl_verify_neighbors(&stl);
    assert(stl_validate(&this->stl));

    this->repaired = true;

    BOOST_LOG_TRIVIAL(debug) << "TriangleMesh::repair() finished";

    // This call should be quite cheap, a lot of code requires the indexed_triangle_set data structure,
    // and it is risky to generate such a structure once the meshes are shared. Do it now.
    this->its.clear();
    if (update_shared_vertices)
    	this->require_shared_vertices();
}

float TriangleMesh::volume()
{
    if (this->stl.stats.volume == -1) 
        stl_calculate_volume(&this->stl);
    return this->stl.stats.volume;
}

void TriangleMesh::check_topology()
{
    // checking exact
    stl_check_facets_exact(&stl);
    stl.stats.facets_w_1_bad_edge = (stl.stats.connected_facets_2_edge - stl.stats.connected_facets_3_edge);
    stl.stats.facets_w_2_bad_edge = (stl.stats.connected_facets_1_edge - stl.stats.connected_facets_2_edge);
    stl.stats.facets_w_3_bad_edge = (stl.stats.number_of_facets - stl.stats.connected_facets_1_edge);
    
    // checking nearby
    //int last_edges_fixed = 0;
    float tolerance = stl.stats.shortest_edge;
    float increment = stl.stats.bounding_diameter / 10000.0;
    int iterations = 2;
    if (stl.stats.connected_facets_3_edge < (int)stl.stats.number_of_facets) {
        for (int i = 0; i < iterations; i++) {
            if (stl.stats.connected_facets_3_edge < (int)stl.stats.number_of_facets) {
                //printf("Checking nearby. Tolerance= %f Iteration=%d of %d...", tolerance, i + 1, iterations);
                stl_check_facets_nearby(&stl, tolerance);
                //printf("  Fixed %d edges.\n", stl.stats.edges_fixed - last_edges_fixed);
                //last_edges_fixed = stl.stats.edges_fixed;
                tolerance += increment;
            } else {
                break;
            }
        }
    }
}

void TriangleMesh::reset_repair_stats() {
    this->stl.stats.degenerate_facets   = 0;
    this->stl.stats.edges_fixed         = 0;
    this->stl.stats.facets_removed      = 0;
    this->stl.stats.facets_added        = 0;
    this->stl.stats.facets_reversed     = 0;
    this->stl.stats.backwards_edges     = 0;
    this->stl.stats.normals_fixed       = 0;
}

bool TriangleMesh::needed_repair() const
{
    return this->stl.stats.degenerate_facets    > 0
        || this->stl.stats.edges_fixed          > 0
        || this->stl.stats.facets_removed       > 0
        || this->stl.stats.facets_added         > 0
        || this->stl.stats.facets_reversed      > 0
        || this->stl.stats.backwards_edges      > 0;
}

void TriangleMesh::WriteOBJFile(const char* output_file) const
{
    its_write_obj(this->its, output_file);
}

void TriangleMesh::scale(float factor)
{
    stl_scale(&(this->stl), factor);
	for (stl_vertex& v : this->its.vertices)
		v *= factor;
}

void TriangleMesh::scale(const Vec3d &versor)
{
    stl_scale_versor(&this->stl, versor.cast<float>());
	for (stl_vertex& v : this->its.vertices) {
		v.x() *= versor.x();
		v.y() *= versor.y();
		v.z() *= versor.z();
	}
}

void TriangleMesh::translate(float x, float y, float z)
{
    if (x == 0.f && y == 0.f && z == 0.f)
        return;
    stl_translate_relative(&(this->stl), x, y, z);
	stl_vertex shift(x, y, z);
	for (stl_vertex& v : this->its.vertices)
		v += shift;
}

void TriangleMesh::translate(const Vec3f &displacement)
{
    translate(displacement(0), displacement(1), displacement(2));
}

void TriangleMesh::rotate(float angle, const Axis &axis)
{
    if (angle == 0.f)
        return;

    // admesh uses degrees
    angle = Slic3r::Geometry::rad2deg(angle);
    
    if (axis == X) {
        stl_rotate_x(&this->stl, angle);
        its_rotate_x(this->its, angle);
    } else if (axis == Y) {
        stl_rotate_y(&this->stl, angle);
        its_rotate_y(this->its, angle);
    } else if (axis == Z) {
        stl_rotate_z(&this->stl, angle);
        its_rotate_z(this->its, angle);
    }
}

void TriangleMesh::rotate(float angle, const Vec3d& axis)
{
    if (angle == 0.f)
        return;

    Vec3d axis_norm = axis.normalized();
    Transform3d m = Transform3d::Identity();
    m.rotate(Eigen::AngleAxisd(angle, axis_norm));
    stl_transform(&stl, m);
    its_transform(its, m);
}

void TriangleMesh::mirror(const Axis &axis)
{
    if (axis == X) {
        stl_mirror_yz(&this->stl);
        for (stl_vertex &v : this->its.vertices)
      		v(0) *= -1.0;
    } else if (axis == Y) {
        stl_mirror_xz(&this->stl);
        for (stl_vertex &v : this->its.vertices)
      		v(1) *= -1.0;
    } else if (axis == Z) {
        stl_mirror_xy(&this->stl);
        for (stl_vertex &v : this->its.vertices)
      		v(2) *= -1.0;
    }
}

void TriangleMesh::transform(const Transform3d& t, bool fix_left_handed)
{
    stl_transform(&stl, t);
    its_transform(its, t);
	if (fix_left_handed && t.matrix().block(0, 0, 3, 3).determinant() < 0.) {
		// Left handed transformation is being applied. It is a good idea to flip the faces and their normals.
		this->repair(false);
		stl_reverse_all_facets(&stl);
		this->its.clear();
		this->require_shared_vertices();
	}
}

void TriangleMesh::transform(const Matrix3d& m, bool fix_left_handed)
{
    stl_transform(&stl, m);
    its_transform(its, m);
    if (fix_left_handed && m.determinant() < 0.) {
        // Left handed transformation is being applied. It is a good idea to flip the faces and their normals.
        this->repair(false);
        stl_reverse_all_facets(&stl);
		this->its.clear();
		this->require_shared_vertices();
    }
}

void TriangleMesh::align_to_origin()
{
    this->translate(
        - this->stl.stats.min(0),
        - this->stl.stats.min(1),
        - this->stl.stats.min(2));
}

void TriangleMesh::rotate(double angle, Point* center)
{
    if (angle == 0.)
        return;
    Vec2f c = center->cast<float>();
    this->translate(-c(0), -c(1), 0);
    stl_rotate_z(&this->stl, (float)angle);
    its_rotate_z(this->its, (float)angle);
    this->translate(c(0), c(1), 0);
}

/**
 * Calculates whether or not the mesh is splittable.
 */
bool TriangleMesh::is_splittable() const
{
    std::vector<unsigned char> visited;
    find_unvisited_neighbors(visited);

    // Try finding an unvisited facet. If there are none, the mesh is not splittable.
    auto it = std::find(visited.begin(), visited.end(), false);
    return it != visited.end();
}

/**
 * Visit all unvisited neighboring facets that are reachable from the first unvisited facet,
 * and return them.
 * 
 * @param facet_visited A reference to a vector of booleans. Contains whether or not a
 *                      facet with the same index has been visited.
 * @return A deque with all newly visited facets.
 */
std::deque<uint32_t> TriangleMesh::find_unvisited_neighbors(std::vector<unsigned char> &facet_visited) const
{
    // Make sure we're not operating on a broken mesh.
    if (!this->repaired)
        throw std::runtime_error("find_unvisited_neighbors() requires repair()");

    // If the visited list is empty, populate it with false for every facet.
    if (facet_visited.empty())
        facet_visited = std::vector<unsigned char>(this->stl.stats.number_of_facets, false);

    // Find the first unvisited facet.
    std::queue<uint32_t> facet_queue;
    std::deque<uint32_t> facets;
    auto facet = std::find(facet_visited.begin(), facet_visited.end(), false);
    if (facet != facet_visited.end()) {
        uint32_t idx = uint32_t(facet - facet_visited.begin());
        facet_queue.push(idx);
        facet_visited[idx] = true;
        facets.emplace_back(idx);
    }

    // Traverse all reachable neighbors and mark them as visited.
    while (! facet_queue.empty()) {
        uint32_t facet_idx = facet_queue.front();
        facet_queue.pop();
        for (int neighbor_idx : this->stl.neighbors_start[facet_idx].neighbor)
            if (neighbor_idx != -1 && ! facet_visited[neighbor_idx]) {
                facet_queue.push(uint32_t(neighbor_idx));
                facet_visited[neighbor_idx] = true;
                facets.emplace_back(uint32_t(neighbor_idx));
            }
    }

    return facets;
}

/**
 * Splits a mesh into multiple meshes when possible.
 * 
 * @return A TriangleMeshPtrs with the newly created meshes.
 */
TriangleMeshPtrs TriangleMesh::split() const
{
    // Loop while we have remaining facets.
    std::vector<unsigned char> facet_visited;
    TriangleMeshPtrs meshes;
    for (;;) {
        std::deque<uint32_t> facets = find_unvisited_neighbors(facet_visited);
        if (facets.empty())
            break;

        // Create a new mesh for the part that was just split off.
        TriangleMesh* mesh = new TriangleMesh;
        meshes.emplace_back(mesh);
        mesh->stl.stats.type = inmemory;
        mesh->stl.stats.number_of_facets = (uint32_t)facets.size();
        mesh->stl.stats.original_num_facets = mesh->stl.stats.number_of_facets;
        stl_allocate(&mesh->stl);

        // Assign the facets to the new mesh.
        bool first = true;
        for (auto facet = facets.begin(); facet != facets.end(); ++ facet) {
            mesh->stl.facet_start[facet - facets.begin()] = this->stl.facet_start[*facet];
            stl_facet_stats(&mesh->stl, this->stl.facet_start[*facet], first);
        }
    }

    return meshes;
}

void TriangleMesh::merge(const TriangleMesh &mesh)
{
    // reset stats and metadata
    int number_of_facets = this->stl.stats.number_of_facets;
    this->its.clear();
    this->repaired = false;
    
    // update facet count and allocate more memory
    this->stl.stats.number_of_facets = number_of_facets + mesh.stl.stats.number_of_facets;
    this->stl.stats.original_num_facets = this->stl.stats.number_of_facets;
    stl_reallocate(&this->stl);
    
    // copy facets
    for (uint32_t i = 0; i < mesh.stl.stats.number_of_facets; ++ i)
        this->stl.facet_start[number_of_facets + i] = mesh.stl.facet_start[i];
    
    // update size
    stl_get_size(&this->stl);
}

// Calculate projection of the mesh into the XY plane, in scaled coordinates.
//FIXME This could be extremely slow! Use it for tiny meshes only!
ExPolygons TriangleMesh::horizontal_projection() const
{
    Polygons pp;
    pp.reserve(this->stl.stats.number_of_facets);
	for (const stl_facet &facet : this->stl.facet_start) {
        Polygon p;
        p.points.resize(3);
        p.points[0] = Point::new_scale(facet.vertex[0](0), facet.vertex[0](1));
        p.points[1] = Point::new_scale(facet.vertex[1](0), facet.vertex[1](1));
        p.points[2] = Point::new_scale(facet.vertex[2](0), facet.vertex[2](1));
        p.make_counter_clockwise();  // do this after scaling, as winding order might change while doing that
        pp.emplace_back(p);
    }
    
    // the offset factor was tuned using groovemount.stl
    return union_ex(offset(pp, scale_(0.01)), true);
}

// 2D convex hull of a 3D mesh projected into the Z=0 plane.
Polygon TriangleMesh::convex_hull()
{
    Points pp;
    pp.reserve(this->its.vertices.size());
    for (size_t i = 0; i < this->its.vertices.size(); ++ i) {
        const stl_vertex &v = this->its.vertices[i];
        pp.emplace_back(Point::new_scale(v(0), v(1)));
    }
    return Slic3r::Geometry::convex_hull(pp);
}

BoundingBoxf3 TriangleMesh::bounding_box() const
{
    BoundingBoxf3 bb;
    bb.defined = true;
    bb.min = this->stl.stats.min.cast<double>();
    bb.max = this->stl.stats.max.cast<double>();
    return bb;
}

BoundingBoxf3 TriangleMesh::transformed_bounding_box(const Transform3d &trafo) const
{
    BoundingBoxf3 bbox;
    if (this->its.vertices.empty()) {
        // Using the STL faces.
		for (const stl_facet &facet : this->stl.facet_start)
            for (size_t j = 0; j < 3; ++ j)
                bbox.merge(trafo * facet.vertex[j].cast<double>());
    } else {
        // Using the shared vertices should be a bit quicker than using the STL faces.
		for (const stl_vertex &v : this->its.vertices)
            bbox.merge(trafo * v.cast<double>());
    }
    return bbox;
}

TriangleMesh TriangleMesh::convex_hull_3d() const
{
    // The qhull call:
    orgQhull::Qhull qhull;
    qhull.disableOutputStream(); // we want qhull to be quiet
	std::vector<realT> src_vertices;
	try
    {
    	if (this->has_shared_vertices()) {
#if REALfloat
	    	qhull.runQhull("", 3, (int)this->its.vertices.size(), (const realT*)(this->its.vertices.front().data()), "Qt");
#else
	    	src_vertices.reserve(this->its.vertices.size() * 3);
	    	// We will now fill the vector with input points for computation:
			for (const stl_vertex &v : this->its.vertices)
				for (int i = 0; i < 3; ++ i)
		        	src_vertices.emplace_back(v(i));
	        qhull.runQhull("", 3, (int)src_vertices.size() / 3, src_vertices.data(), "Qt");
#endif
	    } else {
	    	src_vertices.reserve(this->stl.facet_start.size() * 9);
	    	// We will now fill the vector with input points for computation:
			for (const stl_facet &f : this->stl.facet_start)
				for (int i = 0; i < 3; ++ i)
					for (int j = 0; j < 3; ++ j)
		        		src_vertices.emplace_back(f.vertex[i](j));
	        qhull.runQhull("", 3, (int)src_vertices.size() / 3, src_vertices.data(), "Qt");
	    }
    }
    catch (...)
    {
        std::cout << "Unable to create convex hull" << std::endl;
        return TriangleMesh();
    }

    // Let's collect results:
    Pointf3s dst_vertices;
    std::vector<Vec3i> facets;
    auto facet_list = qhull.facetList().toStdVector();
    for (const orgQhull::QhullFacet& facet : facet_list)
    {   // iterate through facets
        orgQhull::QhullVertexSet vertices = facet.vertices();
        for (int i = 0; i < 3; ++i)
        {   // iterate through facet's vertices

            orgQhull::QhullPoint p = vertices[i].point();
            const auto* coords = p.coordinates();
            dst_vertices.emplace_back(coords[0], coords[1], coords[2]);
        }
        unsigned int size = (unsigned int)dst_vertices.size();
        facets.emplace_back(size - 3, size - 2, size - 1);
    }

    TriangleMesh output_mesh(dst_vertices, facets);
    output_mesh.repair();
    return output_mesh;
}

std::vector<ExPolygons> TriangleMesh::slice(const std::vector<double> &z)
{
    // convert doubles to floats
    std::vector<float> z_f(z.begin(), z.end());
    TriangleMeshSlicer mslicer(this);
    std::vector<ExPolygons> layers;
    mslicer.slice(z_f, SlicingMode::Regular, 0.0004f, &layers, [](){});
    return layers;
}

void TriangleMesh::require_shared_vertices()
{
    BOOST_LOG_TRIVIAL(trace) << "TriangleMeshSlicer::require_shared_vertices - start";
    assert(stl_validate(&this->stl));
    if (! this->repaired) 
        this->repair();
    if (this->its.vertices.empty()) {
        BOOST_LOG_TRIVIAL(trace) << "TriangleMeshSlicer::require_shared_vertices - stl_generate_shared_vertices";
        stl_generate_shared_vertices(&this->stl, this->its);
    }
    assert(stl_validate(&this->stl, this->its));
    BOOST_LOG_TRIVIAL(trace) << "TriangleMeshSlicer::require_shared_vertices - end";
}

size_t TriangleMesh::memsize() const
{
	size_t memsize = 8 + this->stl.memsize() + this->its.memsize();
	return memsize;
}

// Release optional data from the mesh if the object is on the Undo / Redo stack only. Returns the amount of memory released.
size_t TriangleMesh::release_optional()
{
	size_t memsize_released = sizeof(stl_neighbors) * this->stl.neighbors_start.size() + this->its.memsize();
	// The indexed triangle set may be recalculated using the stl_generate_shared_vertices() function.
	this->its.clear();
	// The neighbors structure may be recalculated using the stl_check_facets_exact() function.
	this->stl.neighbors_start.clear();
	return memsize_released;
}

// Restore optional data possibly released by release_optional().
void TriangleMesh::restore_optional()
{
	if (! this->stl.facet_start.empty()) {
		// Save the old stats before calling stl_check_faces_exact, as it may modify the statistics.
		stl_stats stats = this->stl.stats;
		if (this->stl.neighbors_start.empty()) {
			stl_reallocate(&this->stl);
			stl_check_facets_exact(&this->stl);
		}
		if (this->its.vertices.empty())
			stl_generate_shared_vertices(&this->stl, this->its);
		// Restore the old statistics.
		this->stl.stats = stats;
	}
}

void TriangleMeshSlicer::init(const TriangleMesh *_mesh, throw_on_cancel_callback_type throw_on_cancel)
{
    mesh = _mesh;
    if (! mesh->has_shared_vertices())
        throw std::invalid_argument("TriangleMeshSlicer was passed a mesh without shared vertices.");

    throw_on_cancel();
    facets_edges.assign(_mesh->stl.stats.number_of_facets * 3, -1);
	v_scaled_shared.assign(_mesh->its.vertices.size(), stl_vertex());
	for (size_t i = 0; i < v_scaled_shared.size(); ++ i)
        this->v_scaled_shared[i] = _mesh->its.vertices[i] / float(SCALING_FACTOR);

    // Create a mapping from triangle edge into face.
    struct EdgeToFace {
        // Index of the 1st vertex of the triangle edge. vertex_low <= vertex_high.
        int  vertex_low;
        // Index of the 2nd vertex of the triangle edge.
        int  vertex_high;
        // Index of a triangular face.
        int  face;
        // Index of edge in the face, starting with 1. Negative indices if the edge was stored reverse in (vertex_low, vertex_high).
        int  face_edge;
        bool operator==(const EdgeToFace &other) const { return vertex_low == other.vertex_low && vertex_high == other.vertex_high; }
        bool operator<(const EdgeToFace &other) const { return vertex_low < other.vertex_low || (vertex_low == other.vertex_low && vertex_high < other.vertex_high); }
    };
    std::vector<EdgeToFace> edges_map;
    edges_map.assign(this->mesh->stl.stats.number_of_facets * 3, EdgeToFace());
    for (uint32_t facet_idx = 0; facet_idx < this->mesh->stl.stats.number_of_facets; ++ facet_idx)
        for (int i = 0; i < 3; ++ i) {
            EdgeToFace &e2f = edges_map[facet_idx*3+i];
            e2f.vertex_low  = this->mesh->its.indices[facet_idx][i];
            e2f.vertex_high = this->mesh->its.indices[facet_idx][(i + 1) % 3];
            e2f.face        = facet_idx;
            // 1 based indexing, to be always strictly positive.
            e2f.face_edge   = i + 1;
            if (e2f.vertex_low > e2f.vertex_high) {
                // Sort the vertices
                std::swap(e2f.vertex_low, e2f.vertex_high);
                // and make the face_edge negative to indicate a flipped edge.
                e2f.face_edge = - e2f.face_edge;
            }
        }
    throw_on_cancel();
    std::sort(edges_map.begin(), edges_map.end());

    // Assign a unique common edge id to touching triangle edges.
    int num_edges = 0;
    for (size_t i = 0; i < edges_map.size(); ++ i) {
        EdgeToFace &edge_i = edges_map[i];
        if (edge_i.face == -1)
            // This edge has been connected to some neighbor already.
            continue;
        // Unconnected edge. Find its neighbor with the correct orientation.
        size_t j;
        bool found = false;
        for (j = i + 1; j < edges_map.size() && edge_i == edges_map[j]; ++ j)
            if (edge_i.face_edge * edges_map[j].face_edge < 0 && edges_map[j].face != -1) {
                // Faces touching with opposite oriented edges and none of the edges is connected yet.
                found = true;
                break;
            }
        if (! found) {
            //FIXME Vojtech: Trying to find an edge with equal orientation. This smells.
            // admesh can assign the same edge ID to more than two facets (which is 
            // still topologically correct), so we have to search for a duplicate of 
            // this edge too in case it was already seen in this orientation
            for (j = i + 1; j < edges_map.size() && edge_i == edges_map[j]; ++ j)
                if (edges_map[j].face != -1) {
                    // Faces touching with equally oriented edges and none of the edges is connected yet.
                    found = true;
                    break;
                }
        }
        // Assign an edge index to the 1st face.
        this->facets_edges[edge_i.face * 3 + std::abs(edge_i.face_edge) - 1] = num_edges;
        if (found) {
            EdgeToFace &edge_j = edges_map[j];
            this->facets_edges[edge_j.face * 3 + std::abs(edge_j.face_edge) - 1] = num_edges;
            // Mark the edge as connected.
            edge_j.face = -1;
        }
        ++ num_edges;
        if ((i & 0x0ffff) == 0)
            throw_on_cancel();
    }
}



void TriangleMeshSlicer::set_up_direction(const Vec3f& up)
{
    m_quaternion.setFromTwoVectors(up, Vec3f::UnitZ());
    m_use_quaternion = true;
}



void TriangleMeshSlicer::slice(const std::vector<float> &z, SlicingMode mode, std::vector<Polygons>* layers, throw_on_cancel_callback_type throw_on_cancel) const
{
    BOOST_LOG_TRIVIAL(debug) << "TriangleMeshSlicer::slice";

    /*
       This method gets called with a list of unscaled Z coordinates and outputs
       a vector pointer having the same number of items as the original list.
       Each item is a vector of polygons created by slicing our mesh at the 
       given heights.
       
       This method should basically combine the behavior of the existing
       Perl methods defined in lib/Slic3r/TriangleMesh.pm:
       
       - analyze(): this creates the 'facets_edges' and the 'edges_facets'
            tables (we don't need the 'edges' table)
       
       - slice_facet(): this has to be done for each facet. It generates 
            intersection lines with each plane identified by the Z list.
            The get_layer_range() binary search used to identify the Z range
            of the facet is already ported to C++ (see Object.xsp)
       
       - make_loops(): this has to be done for each layer. It creates polygons
            from the lines generated by the previous step.
        
        At the end, we free the tables generated by analyze() as we don't 
        need them anymore.
        
        NOTE: this method accepts a vector of floats because the mesh coordinate
        type is float.
    */
    
    BOOST_LOG_TRIVIAL(debug) << "TriangleMeshSlicer::_slice_do";
    std::vector<IntersectionLines> lines(z.size());
    {
        boost::mutex lines_mutex;
        tbb::parallel_for(
            tbb::blocked_range<int>(0,this->mesh->stl.stats.number_of_facets),
            [&lines, &lines_mutex, &z, throw_on_cancel, this](const tbb::blocked_range<int>& range) {
                for (int facet_idx = range.begin(); facet_idx < range.end(); ++ facet_idx) {
                    if ((facet_idx & 0x0ffff) == 0)
                        throw_on_cancel();
                    this->_slice_do(facet_idx, &lines, &lines_mutex, z);
                }
            }
        );
    }
    throw_on_cancel();

    // v_scaled_shared could be freed here
    
    // build loops
    BOOST_LOG_TRIVIAL(debug) << "TriangleMeshSlicer::_make_loops_do";
    layers->resize(z.size());
    tbb::parallel_for(
        tbb::blocked_range<size_t>(0, z.size()),
        [&lines, &layers, mode, throw_on_cancel, this](const tbb::blocked_range<size_t>& range) {
            for (size_t line_idx = range.begin(); line_idx < range.end(); ++ line_idx) {
                if ((line_idx & 0x0ffff) == 0)
                    throw_on_cancel();

                Polygons &polygons = (*layers)[line_idx];
                this->make_loops(lines[line_idx], &polygons);

                if (! polygons.empty()) {
                    if (mode == SlicingMode::Positive) {
                        // Reorient all loops to be CCW.
                        for (Polygon& p : polygons)
                            p.make_counter_clockwise();
                    } else if (mode == SlicingMode::PositiveLargestContour) {
                        // Keep just the largest polygon, make it CCW.
                        double   max_area = 0.;
                        Polygon* max_area_polygon = nullptr;
                        for (Polygon& p : polygons) {
                            double a = p.area();
                            if (std::abs(a) > std::abs(max_area)) {
                                max_area = a;
                                max_area_polygon = &p;
                            }
                        }
                        assert(max_area_polygon != nullptr);
                        if (max_area < 0.)
                            max_area_polygon->reverse();
                        Polygon p(std::move(*max_area_polygon));
                        polygons.clear();
                        polygons.emplace_back(std::move(p));
                    }
                }
            }
        }
    );
    BOOST_LOG_TRIVIAL(debug) << "TriangleMeshSlicer::slice finished";

#ifdef SLIC3R_DEBUG
    {
        static int iRun = 0;
        for (size_t i = 0; i < z.size(); ++ i) {
            Polygons  &polygons   = (*layers)[i];
            ExPolygons expolygons = union_ex(polygons, true);
            SVG::export_expolygons(debug_out_path("slice_%d_%d.svg", iRun, i).c_str(), expolygons);
            {
                BoundingBox bbox;
                for (const IntersectionLine &l : lines[i]) {
                    bbox.merge(l.a);
                    bbox.merge(l.b);
                }
                SVG svg(debug_out_path("slice_loops_%d_%d.svg", iRun, i).c_str(), bbox);
                svg.draw(expolygons);
                for (const IntersectionLine &l : lines[i])
                    svg.draw(l, "red", 0);
                svg.draw_outline(expolygons, "black", "blue", 0);
                svg.Close();
            }
#if 0
//FIXME slice_facet() may create zero length edges due to rounding of doubles into coord_t.
            for (Polygon &poly : polygons) {
                for (size_t i = 1; i < poly.points.size(); ++ i)
                    assert(poly.points[i-1] != poly.points[i]);
                assert(poly.points.front() != poly.points.back());
            }
#endif
        }
        ++ iRun;
    }
#endif
}

void TriangleMeshSlicer::_slice_do(size_t facet_idx, std::vector<IntersectionLines>* lines, boost::mutex* lines_mutex, 
    const std::vector<float> &z) const
{
    const stl_facet &facet = m_use_quaternion ? (this->mesh->stl.facet_start.data() + facet_idx)->rotated(m_quaternion) : *(this->mesh->stl.facet_start.data() + facet_idx);
    
    // find facet extents
    const float min_z = fminf(facet.vertex[0](2), fminf(facet.vertex[1](2), facet.vertex[2](2)));
    const float max_z = fmaxf(facet.vertex[0](2), fmaxf(facet.vertex[1](2), facet.vertex[2](2)));
    
    #ifdef SLIC3R_TRIANGLEMESH_DEBUG
    printf("\n==> FACET %d (%f,%f,%f - %f,%f,%f - %f,%f,%f):\n", facet_idx,
        facet.vertex[0](0), facet.vertex[0](1), facet.vertex[0](2),
        facet.vertex[1](0), facet.vertex[1](1), facet.vertex[1](2),
        facet.vertex[2](0), facet.vertex[2](1), facet.vertex[2](2));
    printf("z: min = %.2f, max = %.2f\n", min_z, max_z);
    #endif /* SLIC3R_TRIANGLEMESH_DEBUG */
    
    // find layer extents
    std::vector<float>::const_iterator min_layer, max_layer;
    min_layer = std::lower_bound(z.begin(), z.end(), min_z); // first layer whose slice_z is >= min_z
    max_layer = std::upper_bound(min_layer, z.end(), max_z); // first layer whose slice_z is > max_z
    #ifdef SLIC3R_TRIANGLEMESH_DEBUG
    printf("layers: min = %d, max = %d\n", (int)(min_layer - z.begin()), (int)(max_layer - z.begin()));
    #endif /* SLIC3R_TRIANGLEMESH_DEBUG */
    
    for (std::vector<float>::const_iterator it = min_layer; it != max_layer; ++ it) {
        std::vector<float>::size_type layer_idx = it - z.begin();
        IntersectionLine il;
        if (this->slice_facet(*it / SCALING_FACTOR, facet, facet_idx, min_z, max_z, &il) == TriangleMeshSlicer::Slicing) {
            boost::lock_guard<boost::mutex> l(*lines_mutex);
            if (il.edge_type == feHorizontal) {
                // Ignore horizontal triangles. Any valid horizontal triangle must have a vertical triangle connected, otherwise the part has zero volume.
            } else
                (*lines)[layer_idx].emplace_back(il);
        }
    }
}

void TriangleMeshSlicer::slice(const std::vector<float> &z, SlicingMode mode, const float closing_radius, std::vector<ExPolygons>* layers, throw_on_cancel_callback_type throw_on_cancel) const
{
    std::vector<Polygons> layers_p;
    this->slice(z, (mode == SlicingMode::PositiveLargestContour) ? SlicingMode::Positive : mode, &layers_p, throw_on_cancel);
    
	BOOST_LOG_TRIVIAL(debug) << "TriangleMeshSlicer::make_expolygons in parallel - start";
	layers->resize(z.size());
	tbb::parallel_for(
		tbb::blocked_range<size_t>(0, z.size()),
		[&layers_p, mode, closing_radius, layers, throw_on_cancel, this](const tbb::blocked_range<size_t>& range) {
    		for (size_t layer_id = range.begin(); layer_id < range.end(); ++ layer_id) {
#ifdef SLIC3R_TRIANGLEMESH_DEBUG
                printf("Layer " PRINTF_ZU " (slice_z = %.2f):\n", layer_id, z[layer_id]);
#endif
                throw_on_cancel();
                ExPolygons &expolygons = (*layers)[layer_id];
    			this->make_expolygons(layers_p[layer_id], closing_radius, &expolygons);
    			if (mode == SlicingMode::PositiveLargestContour)
					keep_largest_contour_only(expolygons);
    		}
    	});
	BOOST_LOG_TRIVIAL(debug) << "TriangleMeshSlicer::make_expolygons in parallel - end";
}

// Return true, if the facet has been sliced and line_out has been filled.
TriangleMeshSlicer::FacetSliceType TriangleMeshSlicer::slice_facet(
    float slice_z, const stl_facet &facet, const int facet_idx,
    const float min_z, const float max_z, 
    IntersectionLine *line_out) const
{
    IntersectionPoint points[3];
    size_t            num_points = 0;
    size_t            point_on_layer = size_t(-1);

    // Reorder vertices so that the first one is the one with lowest Z.
    // This is needed to get all intersection lines in a consistent order
    // (external on the right of the line)
    const stl_triangle_vertex_indices &vertices = this->mesh->its.indices[facet_idx];
    int i = (facet.vertex[1].z() == min_z) ? 1 : ((facet.vertex[2].z() == min_z) ? 2 : 0);

    // These are used only if the cut plane is tilted:
    stl_vertex rotated_a;
    stl_vertex rotated_b;

    for (int j = i; j - i < 3; ++j) {  // loop through facet edges
        int        edge_id  = this->facets_edges[facet_idx * 3 + (j % 3)];
        int        a_id     = vertices[j % 3];
        int        b_id     = vertices[(j+1) % 3];

        const stl_vertex *a;
        const stl_vertex *b;
        if (m_use_quaternion) {
            rotated_a = m_quaternion * this->v_scaled_shared[a_id];
            rotated_b = m_quaternion * this->v_scaled_shared[b_id];
            a = &rotated_a;
            b = &rotated_b;
        }
        else {
            a = &this->v_scaled_shared[a_id];
            b = &this->v_scaled_shared[b_id];
        }
        
        // Is edge or face aligned with the cutting plane?
        if (a->z() == slice_z && b->z() == slice_z) {
            // Edge is horizontal and belongs to the current layer.
            // The following rotation of the three vertices may not be efficient, but this branch happens rarely.
            const stl_vertex &v0 = m_use_quaternion ? stl_vertex(m_quaternion * this->v_scaled_shared[vertices[0]]) : this->v_scaled_shared[vertices[0]];
            const stl_vertex &v1 = m_use_quaternion ? stl_vertex(m_quaternion * this->v_scaled_shared[vertices[1]]) : this->v_scaled_shared[vertices[1]];
            const stl_vertex &v2 = m_use_quaternion ? stl_vertex(m_quaternion * this->v_scaled_shared[vertices[2]]) : this->v_scaled_shared[vertices[2]];
            const stl_normal &normal = facet.normal;
            // We may ignore this edge for slicing purposes, but we may still use it for object cutting.
            FacetSliceType    result = Slicing;
            if (min_z == max_z) {
                // All three vertices are aligned with slice_z.
                line_out->edge_type = feHorizontal;
                result = Cutting;
                if (normal.z() < 0) {
                    // If normal points downwards this is a bottom horizontal facet so we reverse its point order.
                    std::swap(a, b);
                    std::swap(a_id, b_id);
                }
            } else {
                // Two vertices are aligned with the cutting plane, the third vertex is below or above the cutting plane.
                // Is the third vertex below the cutting plane?
                bool third_below = v0.z() < slice_z || v1.z() < slice_z || v2.z() < slice_z;
                // Two vertices on the cutting plane, the third vertex is below the plane. Consider the edge to be part of the slice
                // only if it is the upper edge.
                // (the bottom most edge resp. vertex of a triangle is not owned by the triangle, but the top most edge resp. vertex is part of the triangle
                // in respect to the cutting plane).
                result = third_below ? Slicing : Cutting;
                if (third_below) {
                    line_out->edge_type = feTop;
                    std::swap(a, b);
                    std::swap(a_id, b_id);
                } else
                    line_out->edge_type = feBottom;
            }
            line_out->a.x()  = a->x();
            line_out->a.y()  = a->y();
            line_out->b.x()  = b->x();
            line_out->b.y()  = b->y();
            line_out->a_id   = a_id;
            line_out->b_id   = b_id;
            assert(line_out->a != line_out->b);
            return result;
        }

        if (a->z() == slice_z) {
            // Only point a alings with the cutting plane.
            if (point_on_layer == size_t(-1) || points[point_on_layer].point_id != a_id) {
                point_on_layer = num_points;
                IntersectionPoint &point = points[num_points ++];
                point.x()      = a->x();
                point.y()      = a->y();
                point.point_id = a_id;
            }
        } else if (b->z() == slice_z) {
            // Only point b alings with the cutting plane.
            if (point_on_layer == size_t(-1) || points[point_on_layer].point_id != b_id) {
                point_on_layer = num_points;
                IntersectionPoint &point = points[num_points ++];
                point.x()      = b->x();
                point.y()      = b->y();
                point.point_id = b_id;
            }
        } else if ((a->z() < slice_z && b->z() > slice_z) || (b->z() < slice_z && a->z() > slice_z)) {
            // A general case. The face edge intersects the cutting plane. Calculate the intersection point.
            assert(a_id != b_id);
            // Sort the edge to give a consistent answer.
            if (a_id > b_id) {
                std::swap(a_id, b_id);
                std::swap(a, b);
            }
            IntersectionPoint &point = points[num_points];
			double t = (double(slice_z) - double(b->z())) / (double(a->z()) - double(b->z()));
            if (t <= 0.) {
                if (point_on_layer == size_t(-1) || points[point_on_layer].point_id != a_id) {
                    point.x() = a->x();
                    point.y() = a->y();
                    point_on_layer = num_points ++;
                    point.point_id = a_id;
                }
            } else if (t >= 1.) {
                if (point_on_layer == size_t(-1) || points[point_on_layer].point_id != b_id) {
                    point.x() = b->x();
                    point.y() = b->y();
                    point_on_layer = num_points ++;
                    point.point_id = b_id;
                }
            } else {
                point.x() = coord_t(floor(double(b->x()) + (double(a->x()) - double(b->x())) * t + 0.5));
                point.y() = coord_t(floor(double(b->y()) + (double(a->y()) - double(b->y())) * t + 0.5));
                point.edge_id = edge_id;
                ++ num_points;
            }
        }
    }

    // Facets must intersect each plane 0 or 2 times, or it may touch the plane at a single vertex only.
    assert(num_points < 3);
    if (num_points == 2) {
        line_out->edge_type  = feGeneral;
        line_out->a          = (Point)points[1];
        line_out->b          = (Point)points[0];
        line_out->a_id       = points[1].point_id;
        line_out->b_id       = points[0].point_id;
        line_out->edge_a_id  = points[1].edge_id;
        line_out->edge_b_id  = points[0].edge_id;
        // Not a zero lenght edge.
        //FIXME slice_facet() may create zero length edges due to rounding of doubles into coord_t.
        //assert(line_out->a != line_out->b);
        // The plane cuts at least one edge in a general position.
        assert(line_out->a_id == -1 || line_out->b_id == -1);
        assert(line_out->edge_a_id != -1 || line_out->edge_b_id != -1);
        // General slicing position, use the segment for both slicing and object cutting.
#if 0
        if (line_out->a_id != -1 && line_out->b_id != -1) {
            // Solving a degenerate case, where both the intersections snapped to an edge.
            // Correctly classify the face as below or above based on the position of the 3rd point.
            int i = vertices[0];
            if (i == line_out->a_id || i == line_out->b_id)
                i = vertices[1];
            if (i == line_out->a_id || i == line_out->b_id)
                i = vertices[2];
            assert(i != line_out->a_id && i != line_out->b_id);
            line_out->edge_type = ((m_use_quaternion ?
                                    (m_quaternion * this->v_scaled_shared[i]).z()
                                    : this->v_scaled_shared[i].z()) < slice_z) ? feTop : feBottom;
        }
#endif
        return Slicing;
    }
    return NoSlice;
}

//FIXME Should this go away? For valid meshes the function slice_facet() returns Slicing
// and sets edges of vertical triangles to produce only a single edge per pair of neighbor faces.
// So the following code makes only sense now to handle degenerate meshes with more than two faces
// sharing a single edge.
static inline void remove_tangent_edges(std::vector<IntersectionLine> &lines)
{
    std::vector<IntersectionLine*> by_vertex_pair;
    by_vertex_pair.reserve(lines.size());
    for (IntersectionLine& line : lines)
        if (line.edge_type != feGeneral && line.a_id != -1)
            // This is a face edge. Check whether there is its neighbor stored in lines.
            by_vertex_pair.emplace_back(&line);
    auto edges_lower_sorted = [](const IntersectionLine *l1, const IntersectionLine *l2) {
        // Sort vertices of l1, l2 lexicographically
        int l1a = l1->a_id;
        int l1b = l1->b_id;
        int l2a = l2->a_id;
        int l2b = l2->b_id;
        if (l1a > l1b)
            std::swap(l1a, l1b);
        if (l2a > l2b)
            std::swap(l2a, l2b);
        // Lexicographical "lower" operator on lexicographically sorted vertices should bring equal edges together when sored.
        return l1a < l2a || (l1a == l2a && l1b < l2b);
    };
    std::sort(by_vertex_pair.begin(), by_vertex_pair.end(), edges_lower_sorted);
    for (auto line = by_vertex_pair.begin(); line != by_vertex_pair.end(); ++ line) {
        IntersectionLine &l1 = **line;
        if (! l1.skip()) {
            // Iterate as long as line and line2 edges share the same end points.
            for (auto line2 = line + 1; line2 != by_vertex_pair.end() && ! edges_lower_sorted(*line, *line2); ++ line2) {
                // Lines must share the end points.
                assert(! edges_lower_sorted(*line, *line2));
                assert(! edges_lower_sorted(*line2, *line));
                IntersectionLine &l2 = **line2;
                if (l2.skip())
                    continue;
                if (l1.a_id == l2.a_id) {
                    assert(l1.b_id == l2.b_id);
                    l2.set_skip();
                    // If they are both oriented upwards or downwards (like a 'V'),
                    // then we can remove both edges from this layer since it won't 
                    // affect the sliced shape.
                    // If one of them is oriented upwards and the other is oriented
                    // downwards, let's only keep one of them (it doesn't matter which
                    // one since all 'top' lines were reversed at slicing).
                    if (l1.edge_type == l2.edge_type) {
                        l1.set_skip();
                        break;
                    }
                } else {
                    assert(l1.a_id == l2.b_id && l1.b_id == l2.a_id);
                    // If this edge joins two horizontal facets, remove both of them.
                    if (l1.edge_type == feHorizontal && l2.edge_type == feHorizontal) {
                        l1.set_skip();
                        l2.set_skip();
                        break;
                    }
                }
            }
        }
    }
}


struct OpenPolyline {
    OpenPolyline() {};
    OpenPolyline(const IntersectionReference &start, const IntersectionReference &end, Points &&points) : 
        start(start), end(end), points(std::move(points)), consumed(false) { this->length = Slic3r::length(this->points); }
    void reverse() {
        std::swap(start, end);
        std::reverse(points.begin(), points.end());
    }
    IntersectionReference   start;
    IntersectionReference   end;
    Points                  points;
    double                  length;
    bool                    consumed;
};

// called by TriangleMeshSlicer::make_loops() to connect sliced triangles into closed loops and open polylines by the triangle connectivity.
// Only connects segments crossing triangles of the same orientation.
static void chain_lines_by_triangle_connectivity(std::vector<IntersectionLine> &lines, Polygons &loops, std::vector<OpenPolyline> &open_polylines)
{
    // Build a map of lines by edge_a_id and a_id.
    std::vector<IntersectionLine*> by_edge_a_id;
    std::vector<IntersectionLine*> by_a_id;
    by_edge_a_id.reserve(lines.size());
    by_a_id.reserve(lines.size());
    for (IntersectionLine &line : lines) {
        if (! line.skip()) {
            if (line.edge_a_id != -1)
                by_edge_a_id.emplace_back(&line);
            if (line.a_id != -1)
                by_a_id.emplace_back(&line);
        }
    }
    auto by_edge_lower = [](const IntersectionLine* il1, const IntersectionLine *il2) { return il1->edge_a_id < il2->edge_a_id; };
    auto by_vertex_lower = [](const IntersectionLine* il1, const IntersectionLine *il2) { return il1->a_id < il2->a_id; };
    std::sort(by_edge_a_id.begin(), by_edge_a_id.end(), by_edge_lower);
    std::sort(by_a_id.begin(), by_a_id.end(), by_vertex_lower);
    // Chain the segments with a greedy algorithm, collect the loops and unclosed polylines.
    IntersectionLines::iterator it_line_seed = lines.begin();
    for (;;) {
        // take first spare line and start a new loop
        IntersectionLine *first_line = nullptr;
        for (; it_line_seed != lines.end(); ++ it_line_seed)
            if (it_line_seed->is_seed_candidate()) {
            //if (! it_line_seed->skip()) {
                first_line = &(*it_line_seed ++);
                break;
            }
        if (first_line == nullptr)
            break;
        first_line->set_skip();
        Points loop_pts;
        loop_pts.emplace_back(first_line->a);
        IntersectionLine *last_line = first_line;
        
        /*
        printf("first_line edge_a_id = %d, edge_b_id = %d, a_id = %d, b_id = %d, a = %d,%d, b = %d,%d\n", 
            first_line->edge_a_id, first_line->edge_b_id, first_line->a_id, first_line->b_id,
            first_line->a.x, first_line->a.y, first_line->b.x, first_line->b.y);
        */
        
        IntersectionLine key;
        for (;;) {
            // find a line starting where last one finishes
            IntersectionLine* next_line = nullptr;
            if (last_line->edge_b_id != -1) {
                key.edge_a_id = last_line->edge_b_id;
                auto it_begin = std::lower_bound(by_edge_a_id.begin(), by_edge_a_id.end(), &key, by_edge_lower);
                if (it_begin != by_edge_a_id.end()) {
                    auto it_end = std::upper_bound(it_begin, by_edge_a_id.end(), &key, by_edge_lower);
                    for (auto it_line = it_begin; it_line != it_end; ++ it_line)
                        if (! (*it_line)->skip()) {
                            next_line = *it_line;
                            break;
                        }
                }
            }
            if (next_line == nullptr && last_line->b_id != -1) {
                key.a_id = last_line->b_id;
                auto it_begin = std::lower_bound(by_a_id.begin(), by_a_id.end(), &key, by_vertex_lower);
                if (it_begin != by_a_id.end()) {
                    auto it_end = std::upper_bound(it_begin, by_a_id.end(), &key, by_vertex_lower);
                    for (auto it_line = it_begin; it_line != it_end; ++ it_line)
                        if (! (*it_line)->skip()) {
                            next_line = *it_line;
                            break;
                        }
                }
            }
            if (next_line == nullptr) {
                // Check whether we closed this loop.
                if ((first_line->edge_a_id != -1 && first_line->edge_a_id == last_line->edge_b_id) || 
                    (first_line->a_id      != -1 && first_line->a_id      == last_line->b_id)) {
                    // The current loop is complete. Add it to the output.
                    loops.emplace_back(std::move(loop_pts));
                    #ifdef SLIC3R_TRIANGLEMESH_DEBUG
                    printf("  Discovered %s polygon of %d points\n", (p.is_counter_clockwise() ? "ccw" : "cw"), (int)p.points.size());
                    #endif
                } else {
                    // This is an open polyline. Add it to the list of open polylines. These open polylines will processed later.
                    loop_pts.emplace_back(last_line->b);
                    open_polylines.emplace_back(OpenPolyline(
                        IntersectionReference(first_line->a_id, first_line->edge_a_id), 
                        IntersectionReference(last_line->b_id, last_line->edge_b_id), std::move(loop_pts)));
                }
                break;
            }
            /*
            printf("next_line edge_a_id = %d, edge_b_id = %d, a_id = %d, b_id = %d, a = %d,%d, b = %d,%d\n", 
                next_line->edge_a_id, next_line->edge_b_id, next_line->a_id, next_line->b_id,
                next_line->a.x, next_line->a.y, next_line->b.x, next_line->b.y);
            */
            loop_pts.emplace_back(next_line->a);
            last_line = next_line;
            next_line->set_skip();
        }
    }
}

std::vector<OpenPolyline*> open_polylines_sorted(std::vector<OpenPolyline> &open_polylines, bool update_lengths)
{
    std::vector<OpenPolyline*> out;
    out.reserve(open_polylines.size());
    for (OpenPolyline &opl : open_polylines)
        if (! opl.consumed) {
            if (update_lengths)
                opl.length = Slic3r::length(opl.points);
            out.emplace_back(&opl);
        }
    std::sort(out.begin(), out.end(), [](const OpenPolyline *lhs, const OpenPolyline *rhs){ return lhs->length > rhs->length; });
    return out;
}

// called by TriangleMeshSlicer::make_loops() to connect remaining open polylines across shared triangle edges and vertices.
// Depending on "try_connect_reversed", it may or may not connect segments crossing triangles of opposite orientation.
static void chain_open_polylines_exact(std::vector<OpenPolyline> &open_polylines, Polygons &loops, bool try_connect_reversed)
{
    // Store the end points of open_polylines into vectors sorted
    struct OpenPolylineEnd {
        OpenPolylineEnd(OpenPolyline *polyline, bool start) : polyline(polyline), start(start) {}
        OpenPolyline    *polyline;
        // Is it the start or end point?
        bool             start;
        const IntersectionReference& ipref() const { return start ? polyline->start : polyline->end; }
        // Return a unique ID for the intersection point.
        // Return a positive id for a point, or a negative id for an edge.
        int id() const { const IntersectionReference &r = ipref(); return (r.point_id >= 0) ? r.point_id : - r.edge_id; }
        bool operator==(const OpenPolylineEnd &rhs) const { return this->polyline == rhs.polyline && this->start == rhs.start; }
    };
    auto by_id_lower = [](const OpenPolylineEnd &ope1, const OpenPolylineEnd &ope2) { return ope1.id() < ope2.id(); };
    std::vector<OpenPolylineEnd> by_id;
    by_id.reserve(2 * open_polylines.size());
    for (OpenPolyline &opl : open_polylines) {
        if (opl.start.point_id != -1 || opl.start.edge_id != -1)
            by_id.emplace_back(OpenPolylineEnd(&opl, true));
        if (try_connect_reversed && (opl.end.point_id != -1 || opl.end.edge_id != -1))
            by_id.emplace_back(OpenPolylineEnd(&opl, false));
    }
    std::sort(by_id.begin(), by_id.end(), by_id_lower);
    // Find an iterator to by_id_lower for the particular end of OpenPolyline (by comparing the OpenPolyline pointer and the start attribute).
    auto find_polyline_end = [&by_id, by_id_lower](const OpenPolylineEnd &end) -> std::vector<OpenPolylineEnd>::iterator {
        for (auto it = std::lower_bound(by_id.begin(), by_id.end(), end, by_id_lower);
                  it != by_id.end() && it->id() == end.id(); ++ it)
            if (*it == end)
                return it;
        return by_id.end();
    };
    // Try to connect the loops.
    std::vector<OpenPolyline*> sorted_by_length = open_polylines_sorted(open_polylines, false);
    for (OpenPolyline *opl : sorted_by_length) {
        if (opl->consumed)
            continue;
        opl->consumed = true;
        OpenPolylineEnd end(opl, false);
        for (;;) {
            // find a line starting where last one finishes
            auto it_next_start = std::lower_bound(by_id.begin(), by_id.end(), end, by_id_lower);
            for (; it_next_start != by_id.end() && it_next_start->id() == end.id(); ++ it_next_start)
                if (! it_next_start->polyline->consumed)
                    goto found;
            // The current loop could not be closed. Unmark the segment.
            opl->consumed = false;
            break;
        found:
            // Attach this polyline to the end of the initial polyline.
            if (it_next_start->start) {
                auto it = it_next_start->polyline->points.begin();
                std::copy(++ it, it_next_start->polyline->points.end(), back_inserter(opl->points));
            } else {
                auto it = it_next_start->polyline->points.rbegin();
                std::copy(++ it, it_next_start->polyline->points.rend(), back_inserter(opl->points));
            }
            opl->length += it_next_start->polyline->length;
            // Mark the next polyline as consumed.
            it_next_start->polyline->points.clear();
            it_next_start->polyline->length = 0.;
            it_next_start->polyline->consumed = true;
            if (try_connect_reversed) {
                // Running in a mode, where the polylines may be connected by mixing their orientations.
                // Update the end point lookup structure after the end point of the current polyline was extended.
                auto it_end      = find_polyline_end(end);
                auto it_next_end = find_polyline_end(OpenPolylineEnd(it_next_start->polyline, !it_next_start->start));
                // Swap the end points of the current and next polyline, but keep the polyline ptr and the start flag.
                std::swap(opl->end, it_next_end->start ? it_next_end->polyline->start : it_next_end->polyline->end);
                // Swap the positions of OpenPolylineEnd structures in the sorted array to match their respective end point positions.
                std::swap(*it_end, *it_next_end);
            }
            // Check whether we closed this loop.
            if ((opl->start.edge_id  != -1 && opl->start.edge_id  == opl->end.edge_id) ||
                (opl->start.point_id != -1 && opl->start.point_id == opl->end.point_id)) {
                // The current loop is complete. Add it to the output.
                //assert(opl->points.front().point_id == opl->points.back().point_id);
                //assert(opl->points.front().edge_id  == opl->points.back().edge_id);
                // Remove the duplicate last point.
                opl->points.pop_back();
                if (opl->points.size() >= 3) {
                    if (try_connect_reversed && area(opl->points) < 0)
                        // The closed polygon is patched from pieces with messed up orientation, therefore
                        // the orientation of the patched up polygon is not known.
                        // Orient the patched up polygons CCW. This heuristic may close some holes and cavities.
                        std::reverse(opl->points.begin(), opl->points.end());
                    loops.emplace_back(std::move(opl->points));
                }
                opl->points.clear();
                break;
            }
            // Continue with the current loop.
        }
    }
}

// called by TriangleMeshSlicer::make_loops() to connect remaining open polylines across shared triangle edges and vertices, 
// possibly closing small gaps.
// Depending on "try_connect_reversed", it may or may not connect segments crossing triangles of opposite orientation.
static void chain_open_polylines_close_gaps(std::vector<OpenPolyline> &open_polylines, Polygons &loops, double max_gap, bool try_connect_reversed)
{
    const coord_t max_gap_scaled = (coord_t)scale_(max_gap);

    // Sort the open polylines by their length, so the new loops will be seeded from longer chains.
    // Update the polyline lengths, return only not yet consumed polylines.
    std::vector<OpenPolyline*> sorted_by_length = open_polylines_sorted(open_polylines, true);

    // Store the end points of open_polylines into ClosestPointInRadiusLookup<OpenPolylineEnd>.
    struct OpenPolylineEnd {
        OpenPolylineEnd(OpenPolyline *polyline, bool start) : polyline(polyline), start(start) {}
        OpenPolyline    *polyline;
        // Is it the start or end point?
        bool             start;
        const Point&     point() const { return start ? polyline->points.front() : polyline->points.back(); }
        bool operator==(const OpenPolylineEnd &rhs) const { return this->polyline == rhs.polyline && this->start == rhs.start; }
    };
    struct OpenPolylineEndAccessor {
        const Point* operator()(const OpenPolylineEnd &pt) const { return pt.polyline->consumed ? nullptr : &pt.point(); }
    };
    typedef ClosestPointInRadiusLookup<OpenPolylineEnd, OpenPolylineEndAccessor> ClosestPointLookupType;
    ClosestPointLookupType closest_end_point_lookup(max_gap_scaled);
    for (OpenPolyline *opl : sorted_by_length) {
        closest_end_point_lookup.insert(OpenPolylineEnd(opl, true));
        if (try_connect_reversed)
            closest_end_point_lookup.insert(OpenPolylineEnd(opl, false));
    }
    // Try to connect the loops.
    for (OpenPolyline *opl : sorted_by_length) {
        if (opl->consumed)
            continue;
        OpenPolylineEnd end(opl, false);
        if (try_connect_reversed)
            // The end point of this polyline will be modified, thus the following entry will become invalid. Remove it.
            closest_end_point_lookup.erase(end);
        opl->consumed = true;
        size_t n_segments_joined = 1;
        for (;;) {
            // Find a line starting where last one finishes, only return non-consumed open polylines (OpenPolylineEndAccessor returns null for consumed).
            std::pair<const OpenPolylineEnd*, double> next_start_and_dist = closest_end_point_lookup.find(end.point());
            const OpenPolylineEnd *next_start = next_start_and_dist.first;
            // Check whether we closed this loop.
            double current_loop_closing_distance2 = (opl->points.back() - opl->points.front()).cast<double>().squaredNorm();
            bool   loop_closed = current_loop_closing_distance2 < coordf_t(max_gap_scaled) * coordf_t(max_gap_scaled);
            if (next_start != nullptr && loop_closed && current_loop_closing_distance2 < next_start_and_dist.second) {
                // Heuristics to decide, whether to close the loop, or connect another polyline.
                // One should avoid closing loops shorter than max_gap_scaled.
                loop_closed = sqrt(current_loop_closing_distance2) < 0.3 * length(opl->points);
            }
            if (loop_closed) {
                // Remove the start point of the current polyline from the lookup.
                // Mark the current segment as not consumed, otherwise the closest_end_point_lookup.erase() would fail.
                opl->consumed = false;
                closest_end_point_lookup.erase(OpenPolylineEnd(opl, true));
                if (current_loop_closing_distance2 == 0.) {
                    // Remove the duplicate last point.
                    opl->points.pop_back();
                } else {
                    // The end points are different, keep both of them.
                }
                if (opl->points.size() >= 3) {
                    if (try_connect_reversed && n_segments_joined > 1 && area(opl->points) < 0)
                        // The closed polygon is patched from pieces with messed up orientation, therefore
                        // the orientation of the patched up polygon is not known.
                        // Orient the patched up polygons CCW. This heuristic may close some holes and cavities.
                        std::reverse(opl->points.begin(), opl->points.end());
                    loops.emplace_back(std::move(opl->points));
                }
                opl->points.clear();
                opl->consumed = true;
                break;
            }
            if (next_start == nullptr) {
                // The current loop could not be closed. Unmark the segment.
                opl->consumed = false;
                if (try_connect_reversed)
                    // Re-insert the end point.
                    closest_end_point_lookup.insert(OpenPolylineEnd(opl, false));
                break;
            }
            // Attach this polyline to the end of the initial polyline.
            if (next_start->start) {
                auto it = next_start->polyline->points.begin();
                if (*it == opl->points.back())
                    ++ it;
                std::copy(it, next_start->polyline->points.end(), back_inserter(opl->points));
            } else {
                auto it = next_start->polyline->points.rbegin();
                if (*it == opl->points.back())
                    ++ it;
                std::copy(it, next_start->polyline->points.rend(), back_inserter(opl->points));
            }
            ++ n_segments_joined;
            // Remove the end points of the consumed polyline segment from the lookup.
            OpenPolyline *opl2 = next_start->polyline;
            closest_end_point_lookup.erase(OpenPolylineEnd(opl2, true));
            if (try_connect_reversed)
                closest_end_point_lookup.erase(OpenPolylineEnd(opl2, false));
            opl2->points.clear();
            opl2->consumed = true;
            // Continue with the current loop.
        }
    }
}

void TriangleMeshSlicer::make_loops(std::vector<IntersectionLine> &lines, Polygons* loops) const
{
#if 0
//FIXME slice_facet() may create zero length edges due to rounding of doubles into coord_t.
//#ifdef _DEBUG
    for (const Line &l : lines)
        assert(l.a != l.b);
#endif /* _DEBUG */

    // There should be no tangent edges, as the horizontal triangles are ignored and if two triangles touch at a cutting plane,
    // only the bottom triangle is considered to be cutting the plane.
//    remove_tangent_edges(lines);

#ifdef SLIC3R_DEBUG_SLICE_PROCESSING
        BoundingBox bbox_svg;
        {
            static int iRun = 0;
            for (const Line &line : lines) {
                bbox_svg.merge(line.a);
                bbox_svg.merge(line.b);
            }
            SVG svg(debug_out_path("TriangleMeshSlicer_make_loops-raw_lines-%d.svg", iRun ++).c_str(), bbox_svg);
            for (const Line &line : lines)
                svg.draw(line);
            svg.Close();
        }
#endif /* SLIC3R_DEBUG_SLICE_PROCESSING */

    std::vector<OpenPolyline> open_polylines;
    chain_lines_by_triangle_connectivity(lines, *loops, open_polylines);

#ifdef SLIC3R_DEBUG_SLICE_PROCESSING
        {
            static int iRun = 0;
            SVG svg(debug_out_path("TriangleMeshSlicer_make_loops-polylines-%d.svg", iRun ++).c_str(), bbox_svg);
            svg.draw(union_ex(*loops));
            for (const OpenPolyline &pl : open_polylines)
                svg.draw(Polyline(pl.points), "red");
            svg.Close();
        }
#endif /* SLIC3R_DEBUG_SLICE_PROCESSING */

    // Now process the open polylines.
    // Do it in two rounds, first try to connect in the same direction only,
    // then try to connect the open polylines in reversed order as well.
    chain_open_polylines_exact(open_polylines, *loops, false);
    chain_open_polylines_exact(open_polylines, *loops, true);

#ifdef SLIC3R_DEBUG_SLICE_PROCESSING
    {
        static int iRun = 0;
        SVG svg(debug_out_path("TriangleMeshSlicer_make_loops-polylines2-%d.svg", iRun++).c_str(), bbox_svg);
        svg.draw(union_ex(*loops));
        for (const OpenPolyline &pl : open_polylines) {
            if (pl.points.empty())
                continue;
            svg.draw(Polyline(pl.points), "red");
            svg.draw(pl.points.front(), "blue");
            svg.draw(pl.points.back(), "blue");
        }
        svg.Close();
    }
#endif /* SLIC3R_DEBUG_SLICE_PROCESSING */

    // Try to close gaps.
    // Do it in two rounds, first try to connect in the same direction only,
    // then try to connect the open polylines in reversed order as well.
#if 0
    for (double max_gap : { EPSILON, 0.001, 0.1, 1., 2. }) {
        chain_open_polylines_close_gaps(open_polylines, *loops, max_gap, false);
        chain_open_polylines_close_gaps(open_polylines, *loops, max_gap, true);
    }
#else
    const double max_gap = 2.; //mm
    chain_open_polylines_close_gaps(open_polylines, *loops, max_gap, false);
    chain_open_polylines_close_gaps(open_polylines, *loops, max_gap, true);
#endif

#ifdef SLIC3R_DEBUG_SLICE_PROCESSING
    {
        static int iRun = 0;
        SVG svg(debug_out_path("TriangleMeshSlicer_make_loops-polylines-final-%d.svg", iRun++).c_str(), bbox_svg);
        svg.draw(union_ex(*loops));
        for (const OpenPolyline &pl : open_polylines) {
            if (pl.points.empty())
                continue;
            svg.draw(Polyline(pl.points), "red");
            svg.draw(pl.points.front(), "blue");
            svg.draw(pl.points.back(), "blue");
        }
        svg.Close();
    }
#endif /* SLIC3R_DEBUG_SLICE_PROCESSING */
}

// Only used to cut the mesh into two halves.
void TriangleMeshSlicer::make_expolygons_simple(std::vector<IntersectionLine> &lines, ExPolygons* slices) const
{
    assert(slices->empty());

    Polygons loops;
    this->make_loops(lines, &loops);
    
    Polygons holes;
    for (Polygons::const_iterator loop = loops.begin(); loop != loops.end(); ++ loop) {
        if (loop->area() >= 0.) {
            ExPolygon ex;
            ex.contour = *loop;
            slices->emplace_back(ex);
        } else {
            holes.emplace_back(*loop);
        }
    }

    // If there are holes, then there should also be outer contours.
    assert(holes.empty() || ! slices->empty());
    if (slices->empty())
        return;
    
    // Assign holes to outer contours.
    for (Polygons::const_iterator hole = holes.begin(); hole != holes.end(); ++ hole) {
        // Find an outer contour to a hole.
        int     slice_idx            = -1;
        double  current_contour_area = std::numeric_limits<double>::max();
        for (ExPolygons::iterator slice = slices->begin(); slice != slices->end(); ++ slice) {
            if (slice->contour.contains(hole->points.front())) {
                double area = slice->contour.area();
                if (area < current_contour_area) {
                    slice_idx = slice - slices->begin();
                    current_contour_area = area;
                }
            }
        }
        // assert(slice_idx != -1);
        if (slice_idx == -1)
            // Ignore this hole.
            continue;
        assert(current_contour_area < std::numeric_limits<double>::max() && current_contour_area >= -hole->area());
        (*slices)[slice_idx].holes.emplace_back(std::move(*hole));
    }

#if 0
    // If the input mesh is not valid, the holes may intersect with the external contour.
    // Rather subtract them from the outer contour.
    Polygons poly;
    for (auto it_slice = slices->begin(); it_slice != slices->end(); ++ it_slice) {
        if (it_slice->holes.empty()) {
            poly.emplace_back(std::move(it_slice->contour));
        } else {
            Polygons contours;
            contours.emplace_back(std::move(it_slice->contour));
            for (auto it = it_slice->holes.begin(); it != it_slice->holes.end(); ++ it)
                it->reverse();
            polygons_append(poly, diff(contours, it_slice->holes));
        }
    }
    // If the input mesh is not valid, the input contours may intersect.
    *slices = union_ex(poly);
#endif

#if 0
    // If the input mesh is not valid, the holes may intersect with the external contour.
    // Rather subtract them from the outer contour.
    ExPolygons poly;
    for (auto it_slice = slices->begin(); it_slice != slices->end(); ++ it_slice) {
        Polygons contours;
        contours.emplace_back(std::move(it_slice->contour));
        for (auto it = it_slice->holes.begin(); it != it_slice->holes.end(); ++ it)
            it->reverse();
        expolygons_append(poly, diff_ex(contours, it_slice->holes));
    }
    // If the input mesh is not valid, the input contours may intersect.
    *slices = std::move(poly);
#endif
}

void TriangleMeshSlicer::make_expolygons(const Polygons &loops, const float closing_radius, ExPolygons* slices) const
{
    /*
        Input loops are not suitable for evenodd nor nonzero fill types, as we might get
        two consecutive concentric loops having the same winding order - and we have to 
        respect such order. In that case, evenodd would create wrong inversions, and nonzero
        would ignore holes inside two concentric contours.
        So we're ordering loops and collapse consecutive concentric loops having the same 
        winding order.
        TODO: find a faster algorithm for this, maybe with some sort of binary search.
        If we computed a "nesting tree" we could also just remove the consecutive loops
        having the same winding order, and remove the extra one(s) so that we could just
        supply everything to offset() instead of performing several union/diff calls.
    
        we sort by area assuming that the outermost loops have larger area;
        the previous sorting method, based on $b->contains($a->[0]), failed to nest
        loops correctly in some edge cases when original model had overlapping facets
    */

    /* The following lines are commented out because they can generate wrong polygons,
       see for example issue #661 */

    //std::vector<double> area;
    //std::vector<size_t> sorted_area;  // vector of indices
    //for (Polygons::const_iterator loop = loops.begin(); loop != loops.end(); ++ loop) {
    //    area.emplace_back(loop->area());
    //    sorted_area.emplace_back(loop - loops.begin());
    //}
    //
    //// outer first
    //std::sort(sorted_area.begin(), sorted_area.end(),
    //    [&area](size_t a, size_t b) { return std::abs(area[a]) > std::abs(area[b]); });

    //// we don't perform a safety offset now because it might reverse cw loops
    //Polygons p_slices;
    //for (std::vector<size_t>::const_iterator loop_idx = sorted_area.begin(); loop_idx != sorted_area.end(); ++ loop_idx) {
    //    /* we rely on the already computed area to determine the winding order
    //       of the loops, since the Orientation() function provided by Clipper
    //       would do the same, thus repeating the calculation */
    //    Polygons::const_iterator loop = loops.begin() + *loop_idx;
    //    if (area[*loop_idx] > +EPSILON)
    //        p_slices.emplace_back(*loop);
    //    else if (area[*loop_idx] < -EPSILON)
    //        //FIXME This is arbitrary and possibly very slow.
    //        // If the hole is inside a polygon, then there is no need to diff.
    //        // If the hole intersects a polygon boundary, then diff it, but then
    //        // there is no guarantee of an ordering of the loops.
    //        // Maybe we can test for the intersection before running the expensive diff algorithm?
    //        p_slices = diff(p_slices, *loop);
    //}

    // Perform a safety offset to merge very close facets (TODO: find test case for this)
    // 0.0499 comes from https://github.com/slic3r/Slic3r/issues/959
//    double safety_offset = scale_(0.0499);
    // 0.0001 is set to satisfy GH #520, #1029, #1364
    double safety_offset = scale_(closing_radius);

    /* The following line is commented out because it can generate wrong polygons,
       see for example issue #661 */
    //ExPolygons ex_slices = offset2_ex(p_slices, +safety_offset, -safety_offset);
    
    #ifdef SLIC3R_TRIANGLEMESH_DEBUG
    size_t holes_count = 0;
    for (ExPolygons::const_iterator e = ex_slices.begin(); e != ex_slices.end(); ++ e)
        holes_count += e->holes.size();
    printf(PRINTF_ZU " surface(s) having " PRINTF_ZU " holes detected from " PRINTF_ZU " polylines\n",
        ex_slices.size(), holes_count, loops.size());
    #endif
    
    // append to the supplied collection
    if (safety_offset > 0)
        expolygons_append(*slices, offset2_ex(union_(loops, false), +safety_offset, -safety_offset));
    else
        expolygons_append(*slices, union_ex(loops, false));
}

void TriangleMeshSlicer::make_expolygons(std::vector<IntersectionLine> &lines, const float closing_radius, ExPolygons* slices) const
{
    Polygons pp;
    this->make_loops(lines, &pp);
    this->make_expolygons(pp, closing_radius, slices);
}

void TriangleMeshSlicer::cut(float z, TriangleMesh* upper, TriangleMesh* lower) const
{
    IntersectionLines upper_lines, lower_lines;
    
    BOOST_LOG_TRIVIAL(trace) << "TriangleMeshSlicer::cut - slicing object";
    float scaled_z = scale_(z);
    for (uint32_t facet_idx = 0; facet_idx < this->mesh->stl.stats.number_of_facets; ++ facet_idx) {
        const stl_facet* facet = &this->mesh->stl.facet_start[facet_idx];
        
        // find facet extents
        float min_z = std::min(facet->vertex[0](2), std::min(facet->vertex[1](2), facet->vertex[2](2)));
        float max_z = std::max(facet->vertex[0](2), std::max(facet->vertex[1](2), facet->vertex[2](2)));
        
        // intersect facet with cutting plane
        IntersectionLine line;
        if (this->slice_facet(scaled_z, *facet, facet_idx, min_z, max_z, &line) != TriangleMeshSlicer::NoSlice) {
            // Save intersection lines for generating correct triangulations.
            if (line.edge_type == feTop) {
                lower_lines.emplace_back(line);
            } else if (line.edge_type == feBottom) {
                upper_lines.emplace_back(line);
            } else if (line.edge_type != feHorizontal) {
                lower_lines.emplace_back(line);
                upper_lines.emplace_back(line);
            }
        }
        
        if (min_z > z || (min_z == z && max_z > z)) {
            // facet is above the cut plane and does not belong to it
            if (upper != nullptr)
				stl_add_facet(&upper->stl, facet);
        } else if (max_z < z || (max_z == z && min_z < z)) {
            // facet is below the cut plane and does not belong to it
            if (lower != nullptr)
				stl_add_facet(&lower->stl, facet);
        } else if (min_z < z && max_z > z) {
            // Facet is cut by the slicing plane.

            // look for the vertex on whose side of the slicing plane there are no other vertices
            int isolated_vertex;
            if ( (facet->vertex[0](2) > z) == (facet->vertex[1](2) > z) ) {
                isolated_vertex = 2;
            } else if ( (facet->vertex[1](2) > z) == (facet->vertex[2](2) > z) ) {
                isolated_vertex = 0;
            } else {
                isolated_vertex = 1;
            }
            
            // get vertices starting from the isolated one
            const stl_vertex &v0 = facet->vertex[isolated_vertex];
            const stl_vertex &v1 = facet->vertex[(isolated_vertex+1) % 3];
            const stl_vertex &v2 = facet->vertex[(isolated_vertex+2) % 3];
            
            // intersect v0-v1 and v2-v0 with cutting plane and make new vertices
            stl_vertex v0v1, v2v0;
            v0v1(0) = v1(0) + (v0(0) - v1(0)) * (z - v1(2)) / (v0(2) - v1(2));
            v0v1(1) = v1(1) + (v0(1) - v1(1)) * (z - v1(2)) / (v0(2) - v1(2));
            v0v1(2) = z;
            v2v0(0) = v2(0) + (v0(0) - v2(0)) * (z - v2(2)) / (v0(2) - v2(2));
            v2v0(1) = v2(1) + (v0(1) - v2(1)) * (z - v2(2)) / (v0(2) - v2(2));
            v2v0(2) = z;
            
            // build the triangular facet
            stl_facet triangle;
            triangle.normal = facet->normal;
            triangle.vertex[0] = v0;
            triangle.vertex[1] = v0v1;
            triangle.vertex[2] = v2v0;
            
            // build the facets forming a quadrilateral on the other side
            stl_facet quadrilateral[2];
            quadrilateral[0].normal = facet->normal;
            quadrilateral[0].vertex[0] = v1;
            quadrilateral[0].vertex[1] = v2;
            quadrilateral[0].vertex[2] = v0v1;
            quadrilateral[1].normal = facet->normal;
            quadrilateral[1].vertex[0] = v2;
            quadrilateral[1].vertex[1] = v2v0;
            quadrilateral[1].vertex[2] = v0v1;
            
            if (v0(2) > z) {
                if (upper != nullptr) 
					stl_add_facet(&upper->stl, &triangle);
                if (lower != nullptr) {
                    stl_add_facet(&lower->stl, &quadrilateral[0]);
                    stl_add_facet(&lower->stl, &quadrilateral[1]);
                }
            } else {
                if (upper != nullptr) {
                    stl_add_facet(&upper->stl, &quadrilateral[0]);
                    stl_add_facet(&upper->stl, &quadrilateral[1]);
                }
                if (lower != nullptr) 
					stl_add_facet(&lower->stl, &triangle);
            }
        }
    }
    
    if (upper != nullptr) {
        BOOST_LOG_TRIVIAL(trace) << "TriangleMeshSlicer::cut - triangulating upper part";
        ExPolygons section;
        this->make_expolygons_simple(upper_lines, &section);
        Pointf3s triangles = triangulate_expolygons_3d(section, z, true);
        stl_facet facet;
        facet.normal = stl_normal(0, 0, -1.f);
        for (size_t i = 0; i < triangles.size(); ) {
            for (size_t j = 0; j < 3; ++ j)
                facet.vertex[j] = triangles[i ++].cast<float>();
            stl_add_facet(&upper->stl, &facet);
        }
    }
    
    if (lower != nullptr) {
        BOOST_LOG_TRIVIAL(trace) << "TriangleMeshSlicer::cut - triangulating lower part";
        ExPolygons section;
        this->make_expolygons_simple(lower_lines, &section);
        Pointf3s triangles = triangulate_expolygons_3d(section, z, false);
        stl_facet facet;
        facet.normal = stl_normal(0, 0, -1.f);
        for (size_t i = 0; i < triangles.size(); ) {
            for (size_t j = 0; j < 3; ++ j)
                facet.vertex[j] = triangles[i ++].cast<float>();
            stl_add_facet(&lower->stl, &facet);
        }
    }
    
    BOOST_LOG_TRIVIAL(trace) << "TriangleMeshSlicer::cut - updating object sizes";
    stl_get_size(&upper->stl);
    stl_get_size(&lower->stl);
}

// Generate the vertex list for a cube solid of arbitrary size in X/Y/Z.
TriangleMesh make_cube(double x, double y, double z) 
{
    TriangleMesh mesh(
        {
            {x, y, 0}, {x, 0, 0}, {0, 0, 0},
            {0, y, 0}, {x, y, z}, {0, y, z},
            {0, 0, z}, {x, 0, z}
        },
        {
            {0, 1, 2}, {0, 2, 3}, {4, 5, 6},
            {4, 6, 7}, {0, 4, 7}, {0, 7, 1},
            {1, 7, 6}, {1, 6, 2}, {2, 6, 5},
            {2, 5, 3}, {4, 0, 3}, {4, 3, 5}
        });
	mesh.repair();
	return mesh;
}

// Generate the mesh for a cylinder and return it, using 
// the generated angle to calculate the top mesh triangles.
// Default is 360 sides, angle fa is in radians.
TriangleMesh make_cylinder(double r, double h, double fa)
{
	size_t n_steps    = (size_t)ceil(2. * PI / fa);
	double angle_step = 2. * PI / n_steps;

	Pointf3s			vertices;
	std::vector<Vec3i>	facets;
	vertices.reserve(2 * n_steps + 2);
	facets.reserve(4 * n_steps);

    // 2 special vertices, top and bottom center, rest are relative to this
    vertices.emplace_back(Vec3d(0.0, 0.0, 0.0));
    vertices.emplace_back(Vec3d(0.0, 0.0, h));

    // for each line along the polygon approximating the top/bottom of the
    // circle, generate four points and four facets (2 for the wall, 2 for the
    // top and bottom.
    // Special case: Last line shares 2 vertices with the first line.
	Vec2d p = Eigen::Rotation2Dd(0.) * Eigen::Vector2d(0, r);
	vertices.emplace_back(Vec3d(p(0), p(1), 0.));
	vertices.emplace_back(Vec3d(p(0), p(1), h));
	for (size_t i = 1; i < n_steps; ++i) {
        p = Eigen::Rotation2Dd(angle_step * i) * Eigen::Vector2d(0, r);
        vertices.emplace_back(Vec3d(p(0), p(1), 0.));
        vertices.emplace_back(Vec3d(p(0), p(1), h));
        int id = (int)vertices.size() - 1;
        facets.emplace_back( 0, id - 1, id - 3); // top
        facets.emplace_back(id,      1, id - 2); // bottom
		facets.emplace_back(id, id - 2, id - 3); // upper-right of side
        facets.emplace_back(id, id - 3, id - 1); // bottom-left of side
    }
    // Connect the last set of vertices with the first.
	int id = (int)vertices.size() - 1;
    facets.emplace_back( 0, 2, id - 1);
    facets.emplace_back( 3, 1,     id);
	facets.emplace_back(id, 2,      3);
    facets.emplace_back(id, id - 1, 2);
    
	TriangleMesh mesh(std::move(vertices), std::move(facets));
	mesh.repair();
	return mesh;
}

// Generates mesh for a sphere centered about the origin, using the generated angle
// to determine the granularity. 
// Default angle is 1 degree.
//FIXME better to discretize an Icosahedron recursively http://www.songho.ca/opengl/gl_sphere.html
TriangleMesh make_sphere(double radius, double fa)
{
	int   sectorCount = int(ceil(2. * M_PI / fa));
	int   stackCount  = int(ceil(M_PI / fa));
	float sectorStep  = float(2. * M_PI / sectorCount);
	float stackStep   = float(M_PI / stackCount);

	Pointf3s vertices;
	vertices.reserve((stackCount - 1) * sectorCount + 2);
	for (int i = 0; i <= stackCount; ++ i) {
		// from pi/2 to -pi/2
		double stackAngle = 0.5 * M_PI - stackStep * i;
		double xy = radius * cos(stackAngle);
		double z  = radius * sin(stackAngle);
		if (i == 0 || i == stackCount)
			vertices.emplace_back(Vec3d(xy, 0., z));
		else
			for (int j = 0; j < sectorCount; ++ j) {
				// from 0 to 2pi
				double sectorAngle = sectorStep * j;
				vertices.emplace_back(Vec3d(xy * cos(sectorAngle), xy * sin(sectorAngle), z));
			}
	}

	std::vector<Vec3i> facets;
	facets.reserve(2 * (stackCount - 1) * sectorCount);
	for (int i = 0; i < stackCount; ++ i) {
		// Beginning of current stack.
		int k1 = (i == 0) ? 0 : (1 + (i - 1) * sectorCount);
		int k1_first = k1;
		// Beginning of next stack.
		int k2 = (i == 0) ? 1 : (k1 + sectorCount);
		int k2_first = k2;
		for (int j = 0; j < sectorCount; ++ j) {
			// 2 triangles per sector excluding first and last stacks
			int k1_next = k1;
			int k2_next = k2;
			if (i != 0) {
				k1_next = (j + 1 == sectorCount) ? k1_first : (k1 + 1);
				facets.emplace_back(k1, k2, k1_next);
			}
			if (i + 1 != stackCount) {
				k2_next = (j + 1 == sectorCount) ? k2_first : (k2 + 1);
				facets.emplace_back(k1_next, k2, k2_next);
			}
			k1 = k1_next;
			k2 = k2_next;
		}
	}
	TriangleMesh mesh(std::move(vertices), std::move(facets));
	mesh.repair();
	return mesh;
}

}<|MERGE_RESOLUTION|>--- conflicted
+++ resolved
@@ -42,13 +42,7 @@
 
 namespace Slic3r {
 
-<<<<<<< HEAD
 TriangleMesh::TriangleMesh(const Pointf3s &points, const std::vector<Vec3i> &facets) : repaired(false)
-=======
-template<typename FaceIndexType> 
-TriangleMesh::TriangleMesh(const Pointf3s &points, const std::vector<FaceIndexType> &facets) : 
-    repaired(false)
->>>>>>> 9fcbd1d7
 {
     stl_file &stl = this->stl;
     stl.stats.type = inmemory;
