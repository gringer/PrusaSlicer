#include "Config.hpp"
#include "Geometry.hpp"
#include "IO.hpp"
#include "Model.hpp"
#include "SLAPrint.hpp"
#include "TriangleMesh.hpp"
#include "libslic3r.h"
#include <cstdio>
#include <string>
#include <cstring>
#include <iostream>
#include <math.h>
#include <boost/filesystem.hpp>
<<<<<<< HEAD
#include <boost/nowide/args.hpp>
#include <boost/nowide/iostream.hpp>
=======
>>>>>>> 6b68b71c

using namespace Slic3r;

void confess_at(const char *file, int line, const char *func, const char *pat, ...){}

int
main(int argc, char **argv)
{
    // Convert arguments to UTF-8 (needed on Windows).
    // argv then points to memory owned by a.
    boost::nowide::args a(argc, argv);
    
    // parse all command line options into a DynamicConfig
    ConfigDef config_def;
    config_def.merge(cli_config_def);
    config_def.merge(print_config_def);
    DynamicConfig config(&config_def);
    t_config_option_keys input_files;
    config.read_cli(argc, argv, &input_files);
    
    // apply command line options to a more handy CLIConfig
    CLIConfig cli_config;
    cli_config.apply(config, true);
    
    DynamicPrintConfig print_config;
    
    // load config files supplied via --load
    for (const std::string &file : cli_config.load.values) {
        if (!boost::filesystem::exists(file)) {
<<<<<<< HEAD
            boost::nowide::cout << "No such file: " << file << std::endl;
=======
            std::cout << "No such file: " << file << std::endl;
>>>>>>> 6b68b71c
            exit(1);
        }
        
        DynamicPrintConfig c;
        try {
            c.load(file);
        } catch (std::exception &e) {
            boost::nowide::cout << "Error while reading config file: " << e.what() << std::endl;
            exit(1);
        }
        c.normalize();
        print_config.apply(c);
    }
    
    // apply command line options to a more specific DynamicPrintConfig which provides normalize()
    // (command line options override --load files)
    print_config.apply(config, true);
    print_config.normalize();
    
    // write config if requested
    if (!cli_config.save.value.empty()) print_config.save(cli_config.save.value);
    
    // read input file(s) if any
    std::vector<Model> models;
    for (const t_config_option_key &file : input_files) {
        if (!boost::filesystem::exists(file)) {
<<<<<<< HEAD
            boost::nowide::cerr << "No such file: " << file << std::endl;
=======
            std::cerr << "No such file: " << file << std::endl;
>>>>>>> 6b68b71c
            exit(1);
        }
        
        Model model;
        try {
            model = Model::read_from_file(file);
        } catch (std::exception &e) {
<<<<<<< HEAD
            boost::nowide::cerr << file << ": " << e.what() << std::endl;
=======
            std::cerr << file << ": " << e.what() << std::endl;
>>>>>>> 6b68b71c
            exit(1);
        }
        
        if (model.objects.empty()) {
<<<<<<< HEAD
            boost::nowide::cerr << "Error: file is empty: " << file << std::endl;
=======
            std::cerr << "Error: file is empty: " << file << std::endl;
>>>>>>> 6b68b71c
            continue;
        }
        
        model.add_default_instances();
        
        // apply command line transform options
        for (ModelObject* o : model.objects) {
            if (cli_config.scale_to_fit.is_positive_volume())
                o->scale_to_fit(cli_config.scale_to_fit.value);
            
            // TODO: honor option order?
            o->scale(cli_config.scale.value);
            o->rotate(Geometry::deg2rad(cli_config.rotate_x.value), X);
            o->rotate(Geometry::deg2rad(cli_config.rotate_y.value), Y);
            o->rotate(Geometry::deg2rad(cli_config.rotate.value), Z);
        }
        
        // TODO: handle --merge
        models.push_back(model);
    }
    
    for (Model &model : models) {
        if (cli_config.info) {
            // --info works on unrepaired model
            model.print_info();
        } else if (cli_config.export_obj) {
            std::string outfile = cli_config.output.value;
            if (outfile.empty()) outfile = model.objects.front()->input_file + ".obj";
    
            TriangleMesh mesh = model.mesh();
            mesh.repair();
            IO::OBJ::write(mesh, outfile);
<<<<<<< HEAD
            boost::nowide::cout << "File exported to " << outfile << std::endl;
=======
            std::cout << "File exported to " << outfile << std::endl;
>>>>>>> 6b68b71c
        } else if (cli_config.export_pov) {
            std::string outfile = cli_config.output.value;
            if (outfile.empty()) outfile = model.objects.front()->input_file + ".pov";
    
            TriangleMesh mesh = model.mesh();
            mesh.repair();
            IO::POV::write(mesh, outfile);
<<<<<<< HEAD
            boost::nowide::cout << "File exported to " << outfile << std::endl;
=======
            std::cout << "File exported to " << outfile << std::endl;
>>>>>>> 6b68b71c
        } else if (cli_config.export_svg) {
            std::string outfile = cli_config.output.value;
            if (outfile.empty()) outfile = model.objects.front()->input_file + ".svg";
            
            SLAPrint print(&model);
            print.config.apply(print_config, true);
            print.slice();
            print.write_svg(outfile);
<<<<<<< HEAD
            boost::nowide::cout << "SVG file exported to " << outfile << std::endl;
=======
            std::cout << "SVG file exported to " << outfile << std::endl;
>>>>>>> 6b68b71c
        } else if (cli_config.cut_x > 0 || cli_config.cut_y > 0 || cli_config.cut > 0) {
            model.repair();
            model.translate(0, 0, -model.bounding_box().min.z);
            
            if (!model.objects.empty()) {
                // FIXME: cut all objects
                Model out;
                if (cli_config.cut_x > 0) {
                    model.objects.front()->cut(X, cli_config.cut_x, &out);
                } else if (cli_config.cut_y > 0) {
                    model.objects.front()->cut(Y, cli_config.cut_y, &out);
                } else {
                    model.objects.front()->cut(Z, cli_config.cut, &out);
                }
                
                ModelObject &upper = *out.objects[0];
                ModelObject &lower = *out.objects[1];
            
                if (upper.facets_count() > 0) {
                    TriangleMesh m = upper.mesh();
                    IO::STL::write(m, upper.input_file + "_upper.stl");
                }
                if (lower.facets_count() > 0) {
                    TriangleMesh m = lower.mesh();
                    IO::STL::write(m, lower.input_file + "_lower.stl");
                }
            }
        } else if (cli_config.cut_grid.value.x > 0 && cli_config.cut_grid.value.y > 0) {
            TriangleMesh mesh = model.mesh();
            mesh.repair();
            
            TriangleMeshPtrs meshes = mesh.cut_by_grid(cli_config.cut_grid.value);
            size_t i = 0;
            for (TriangleMesh* m : meshes) {
                std::ostringstream ss;
                ss << model.objects.front()->input_file << "_" << i++ << ".stl";
                IO::STL::write(*m, ss.str());
                delete m;
            }
        } else {
            boost::nowide::cerr << "error: command not supported" << std::endl;
            return 1;
        }
    }
    
    return 0;
}<|MERGE_RESOLUTION|>--- conflicted
+++ resolved
@@ -11,11 +11,9 @@
 #include <iostream>
 #include <math.h>
 #include <boost/filesystem.hpp>
-<<<<<<< HEAD
 #include <boost/nowide/args.hpp>
 #include <boost/nowide/iostream.hpp>
-=======
->>>>>>> 6b68b71c
+
 
 using namespace Slic3r;
 
@@ -45,11 +43,7 @@
     // load config files supplied via --load
     for (const std::string &file : cli_config.load.values) {
         if (!boost::filesystem::exists(file)) {
-<<<<<<< HEAD
             boost::nowide::cout << "No such file: " << file << std::endl;
-=======
-            std::cout << "No such file: " << file << std::endl;
->>>>>>> 6b68b71c
             exit(1);
         }
         
@@ -76,11 +70,7 @@
     std::vector<Model> models;
     for (const t_config_option_key &file : input_files) {
         if (!boost::filesystem::exists(file)) {
-<<<<<<< HEAD
             boost::nowide::cerr << "No such file: " << file << std::endl;
-=======
-            std::cerr << "No such file: " << file << std::endl;
->>>>>>> 6b68b71c
             exit(1);
         }
         
@@ -88,20 +78,12 @@
         try {
             model = Model::read_from_file(file);
         } catch (std::exception &e) {
-<<<<<<< HEAD
             boost::nowide::cerr << file << ": " << e.what() << std::endl;
-=======
-            std::cerr << file << ": " << e.what() << std::endl;
->>>>>>> 6b68b71c
             exit(1);
         }
         
         if (model.objects.empty()) {
-<<<<<<< HEAD
             boost::nowide::cerr << "Error: file is empty: " << file << std::endl;
-=======
-            std::cerr << "Error: file is empty: " << file << std::endl;
->>>>>>> 6b68b71c
             continue;
         }
         
@@ -134,11 +116,7 @@
             TriangleMesh mesh = model.mesh();
             mesh.repair();
             IO::OBJ::write(mesh, outfile);
-<<<<<<< HEAD
             boost::nowide::cout << "File exported to " << outfile << std::endl;
-=======
-            std::cout << "File exported to " << outfile << std::endl;
->>>>>>> 6b68b71c
         } else if (cli_config.export_pov) {
             std::string outfile = cli_config.output.value;
             if (outfile.empty()) outfile = model.objects.front()->input_file + ".pov";
@@ -146,11 +124,7 @@
             TriangleMesh mesh = model.mesh();
             mesh.repair();
             IO::POV::write(mesh, outfile);
-<<<<<<< HEAD
             boost::nowide::cout << "File exported to " << outfile << std::endl;
-=======
-            std::cout << "File exported to " << outfile << std::endl;
->>>>>>> 6b68b71c
         } else if (cli_config.export_svg) {
             std::string outfile = cli_config.output.value;
             if (outfile.empty()) outfile = model.objects.front()->input_file + ".svg";
@@ -159,11 +133,7 @@
             print.config.apply(print_config, true);
             print.slice();
             print.write_svg(outfile);
-<<<<<<< HEAD
             boost::nowide::cout << "SVG file exported to " << outfile << std::endl;
-=======
-            std::cout << "SVG file exported to " << outfile << std::endl;
->>>>>>> 6b68b71c
         } else if (cli_config.cut_x > 0 || cli_config.cut_y > 0 || cli_config.cut > 0) {
             model.repair();
             model.translate(0, 0, -model.bounding_box().min.z);
