#ifdef WIN32
    // Why?
    #define _WIN32_WINNT 0x0502
    // The standard Windows includes.
    #define WIN32_LEAN_AND_MEAN
    #define NOMINMAX
    #include <Windows.h>
    #include <wchar.h>
    #ifdef SLIC3R_GUI
    extern "C"
    {
        // Let the NVIDIA and AMD know we want to use their graphics card
        // on a dual graphics card system.
        __declspec(dllexport) DWORD NvOptimusEnablement = 0x00000001;
        __declspec(dllexport) int AmdPowerXpressRequestHighPerformance = 1;
    }
    #endif /* SLIC3R_GUI */
#endif /* WIN32 */

#include <cstdio>
#include <string>
#include <cstring>
#include <iostream>
#include <math.h>
#include <boost/filesystem.hpp>
#include <boost/nowide/args.hpp>
#include <boost/nowide/cenv.hpp>
#include <boost/nowide/iostream.hpp>
#include <boost/nowide/integration/filesystem.hpp>

#include "unix/fhs.hpp"  // Generated by CMake from ../platform/unix/fhs.hpp.in

#include "libslic3r/libslic3r.h"
#include "libslic3r/Config.hpp"
#include "libslic3r/Geometry.hpp"
#include "libslic3r/Model.hpp"
#include "libslic3r/Print.hpp"
#include "libslic3r/SLAPrint.hpp"
#include "libslic3r/TriangleMesh.hpp"
#include "libslic3r/Format/AMF.hpp"
#include "libslic3r/Format/3mf.hpp"
#include "libslic3r/Format/STL.hpp"
#include "libslic3r/Format/OBJ.hpp"
#include "libslic3r/Utils.hpp"

#include "PrusaSlicer.hpp"

#ifdef SLIC3R_GUI
    #include "slic3r/GUI/GUI.hpp"
    #include "slic3r/GUI/GUI_App.hpp"
#endif /* SLIC3R_GUI */

using namespace Slic3r;

PrinterTechnology get_printer_technology(const DynamicConfig &config)
{
    const ConfigOptionEnum<PrinterTechnology> *opt = config.option<ConfigOptionEnum<PrinterTechnology>>("printer_technology");
    return (opt == nullptr) ? ptUnknown : opt->value;
}

int CLI::run(int argc, char **argv)
{
<<<<<<< HEAD
    if (! this->setup(argc, argv))
        return 1;
=======
	// Switch boost::filesystem to utf8.
    boost::nowide::nowide_filesystem();

	if (! this->setup(argc, argv))
		return 1;
>>>>>>> eba8c398

    m_extra_config.apply(m_config, true);
    m_extra_config.normalize();

    bool							start_gui			= m_actions.empty() &&
        // cutting transformations are setting an "export" action.
        std::find(m_transforms.begin(), m_transforms.end(), "cut") == m_transforms.end() &&
        std::find(m_transforms.begin(), m_transforms.end(), "cut_x") == m_transforms.end() &&
        std::find(m_transforms.begin(), m_transforms.end(), "cut_y") == m_transforms.end();
    PrinterTechnology				printer_technology	= get_printer_technology(m_extra_config);
    const std::vector<std::string> &load_configs		= m_config.option<ConfigOptionStrings>("load", true)->values;

    // load config files supplied via --load
    for (auto const &file : load_configs) {
        if (! boost::filesystem::exists(file)) {
            if (m_config.opt_bool("ignore_nonexistent_config")) {
                continue;
            } else {
                boost::nowide::cerr << "No such file: " << file << std::endl;
                return 1;
            }
        }
        DynamicPrintConfig config;
        try {
            config.load(file);
        } catch (std::exception &ex) {
            boost::nowide::cerr << "Error while reading config file: " << ex.what() << std::endl;
            return 1;
        }
        config.normalize();
        PrinterTechnology other_printer_technology = get_printer_technology(config);
        if (printer_technology == ptUnknown) {
            printer_technology = other_printer_technology;
        } else if (printer_technology != other_printer_technology && other_printer_technology != ptUnknown) {
            boost::nowide::cerr << "Mixing configurations for FFF and SLA technologies" << std::endl;
            return 1;
        }
        m_print_config.apply(config);
    }

    // Read input file(s) if any.
    for (const std::string &file : m_input_files) {
        if (! boost::filesystem::exists(file)) {
            boost::nowide::cerr << "No such file: " << file << std::endl;
            exit(1);
        }
        Model model;
        try {
            // When loading an AMF or 3MF, config is imported as well, including the printer technology.
            model = Model::read_from_file(file, &m_print_config, true);
            PrinterTechnology other_printer_technology = get_printer_technology(m_print_config);
            if (printer_technology == ptUnknown) {
                printer_technology = other_printer_technology;
            } else if (printer_technology != other_printer_technology && other_printer_technology != ptUnknown) {
                boost::nowide::cerr << "Mixing configurations for FFF and SLA technologies" << std::endl;
                return 1;
            }
        } catch (std::exception &e) {
            boost::nowide::cerr << file << ": " << e.what() << std::endl;
            return 1;
        }
        if (model.objects.empty()) {
            boost::nowide::cerr << "Error: file is empty: " << file << std::endl;
            continue;
        }
        m_models.push_back(model);
    }

    // Apply command line options to a more specific DynamicPrintConfig which provides normalize()
    // (command line options override --load files)
    m_print_config.apply(m_extra_config, true);
    // Normalizing after importing the 3MFs / AMFs
    m_print_config.normalize();

    if (printer_technology == ptUnknown)
        printer_technology = std::find(m_actions.begin(), m_actions.end(), "export_sla") == m_actions.end() ? ptFFF : ptSLA;

    // Initialize full print configs for both the FFF and SLA technologies.
    FullPrintConfig    fff_print_config;
//    SLAFullPrintConfig sla_print_config;
    fff_print_config.apply(m_print_config, true);
//    sla_print_config.apply(m_print_config, true);

    // Loop through transform options.
    for (auto const &opt_key : m_transforms) {
        if (opt_key == "merge") {
            Model m;
            for (auto &model : m_models)
                for (ModelObject *o : model.objects)
                    m.add_object(*o);
            // Rearrange instances unless --dont-arrange is supplied
            if (! m_config.opt_bool("dont_arrange")) {
                m.add_default_instances();
                const BoundingBoxf &bb = fff_print_config.bed_shape.values;
                m.arrange_objects(
                    fff_print_config.min_object_distance(),
                    // If we are going to use the merged model for printing, honor
                    // the configured print bed for arranging, otherwise do it freely.
                    this->has_print_action() ? &bb : nullptr
                );
            }
            m_models.clear();
            m_models.emplace_back(std::move(m));
        } else if (opt_key == "duplicate") {
            const BoundingBoxf &bb = fff_print_config.bed_shape.values;
            for (auto &model : m_models) {
                const bool all_objects_have_instances = std::none_of(
                    model.objects.begin(), model.objects.end(),
                    [](ModelObject* o){ return o->instances.empty(); }
                );
                if (all_objects_have_instances) {
                    // if all input objects have defined position(s) apply duplication to the whole model
                    model.duplicate(m_config.opt_int("duplicate"), fff_print_config.min_object_distance(), &bb);
                } else {
                    model.add_default_instances();
                    model.duplicate_objects(m_config.opt_int("duplicate"), fff_print_config.min_object_distance(), &bb);
                }
            }
        } else if (opt_key == "duplicate_grid") {
            std::vector<int> &ints = m_config.option<ConfigOptionInts>("duplicate_grid")->values;
            const int x = ints.size() > 0 ? ints.at(0) : 1;
            const int y = ints.size() > 1 ? ints.at(1) : 1;
            const double distance = fff_print_config.duplicate_distance.value;
            for (auto &model : m_models)
                model.duplicate_objects_grid(x, y, (distance > 0) ? distance : 6);  // TODO: this is not the right place for setting a default
        } else if (opt_key == "center") {
            for (auto &model : m_models) {
                model.add_default_instances();
                // this affects instances:
                model.center_instances_around_point(m_config.option<ConfigOptionPoint>("center")->value);
                // this affects volumes:
                //FIXME Vojtech: Who knows why the complete model should be aligned with Z as a single rigid body?
                //model.align_to_ground();
                BoundingBoxf3 bbox;
                for (ModelObject *model_object : model.objects)
                    // We are interested into the Z span only, therefore it is sufficient to measure the bounding box of the 1st instance only.
                    bbox.merge(model_object->instance_bounding_box(0, false));
                for (ModelObject *model_object : model.objects)
                    for (ModelInstance *model_instance : model_object->instances)
                        model_instance->set_offset(Z, model_instance->get_offset(Z) - bbox.min.z());
            }
        } else if (opt_key == "align_xy") {
            const Vec2d &p = m_config.option<ConfigOptionPoint>("align_xy")->value;
            for (auto &model : m_models) {
                BoundingBoxf3 bb = model.bounding_box();
                // this affects volumes:
                model.translate(-(bb.min.x() - p.x()), -(bb.min.y() - p.y()), -bb.min.z());
            }
        } else if (opt_key == "dont_arrange") {
            // do nothing - this option alters other transform options
        } else if (opt_key == "rotate") {
            for (auto &model : m_models)
                for (auto &o : model.objects)
                    // this affects volumes:
                    o->rotate(Geometry::deg2rad(m_config.opt_float(opt_key)), Z);
        } else if (opt_key == "rotate_x") {
            for (auto &model : m_models)
                for (auto &o : model.objects)
                    // this affects volumes:
                    o->rotate(Geometry::deg2rad(m_config.opt_float(opt_key)), X);
        } else if (opt_key == "rotate_y") {
            for (auto &model : m_models)
                for (auto &o : model.objects)
                    // this affects volumes:
                    o->rotate(Geometry::deg2rad(m_config.opt_float(opt_key)), Y);
        } else if (opt_key == "scale") {
            for (auto &model : m_models)
                for (auto &o : model.objects)
                    // this affects volumes:
                    o->scale(m_config.get_abs_value(opt_key, 1));
        } else if (opt_key == "scale_to_fit") {
            const Vec3d &opt = m_config.opt<ConfigOptionPoint3>(opt_key)->value;
            if (opt.x() <= 0 || opt.y() <= 0 || opt.z() <= 0) {
                boost::nowide::cerr << "--scale-to-fit requires a positive volume" << std::endl;
                return 1;
            }
            for (auto &model : m_models)
                for (auto &o : model.objects)
                    // this affects volumes:
                    o->scale_to_fit(opt);
        } else if (opt_key == "cut" || opt_key == "cut_x" || opt_key == "cut_y") {
            std::vector<Model> new_models;
            for (auto &model : m_models) {
                model.translate(0, 0, -model.bounding_box().min.z());  // align to z = 0
                size_t num_objects = model.objects.size();
                for (size_t i = 0; i < num_objects; ++ i) {

#if 0
                    if (opt_key == "cut_x") {
                        o->cut(X, m_config.opt_float("cut_x"), &out);
                    } else if (opt_key == "cut_y") {
                        o->cut(Y, m_config.opt_float("cut_y"), &out);
                    } else if (opt_key == "cut") {
                        o->cut(Z, m_config.opt_float("cut"), &out);
                    }
#else
                    model.objects.front()->cut(0, m_config.opt_float("cut"), true, true, true);
#endif
                    model.delete_object(size_t(0));
                }
            }

            // TODO: copy less stuff around using pointers
            m_models = new_models;

            if (m_actions.empty())
                m_actions.push_back("export_stl");
        }
#if 0
        else if (opt_key == "cut_grid") {
            std::vector<Model> new_models;
            for (auto &model : m_models) {
                TriangleMesh mesh = model.mesh();
                mesh.repair();

                TriangleMeshPtrs meshes = mesh.cut_by_grid(m_config.option<ConfigOptionPoint>("cut_grid")->value);
                size_t i = 0;
                for (TriangleMesh* m : meshes) {
                    Model out;
                    auto o = out.add_object();
                    o->add_volume(*m);
                    o->input_file += "_" + std::to_string(i++);
                    delete m;
                }
            }

            // TODO: copy less stuff around using pointers
            m_models = new_models;

            if (m_actions.empty())
                m_actions.push_back("export_stl");
        }
#endif
        else if (opt_key == "split") {
            for (Model &model : m_models) {
                size_t num_objects = model.objects.size();
                for (size_t i = 0; i < num_objects; ++ i) {
                    model.objects.front()->split(nullptr);
                    model.delete_object(size_t(0));
                }
            }
        } else if (opt_key == "repair") {
            // Models are repaired by default.
            //for (auto &model : m_models)
            //    model.repair();
        } else {
            boost::nowide::cerr << "error: option not implemented yet: " << opt_key << std::endl;
            return 1;
        }
    }

    // loop through action options
    for (auto const &opt_key : m_actions) {
        if (opt_key == "help") {
            this->print_help();
        } else if (opt_key == "help_fff") {
            this->print_help(true, ptFFF);
        } else if (opt_key == "help_sla") {
            this->print_help(true, ptSLA);
        } else if (opt_key == "save") {
            //FIXME check for mixing the FFF / SLA parameters.
            // or better save fff_print_config vs. sla_print_config
            m_print_config.save(m_config.opt_string("save"));
        } else if (opt_key == "info") {
            // --info works on unrepaired model
            for (Model &model : m_models) {
                model.add_default_instances();
                model.print_info();
            }
        } else if (opt_key == "export_stl") {
            for (auto &model : m_models)
                model.add_default_instances();
            if (! this->export_models(IO::STL))
                return 1;
        } else if (opt_key == "export_obj") {
            for (auto &model : m_models)
                model.add_default_instances();
            if (! this->export_models(IO::OBJ))
                return 1;
        } else if (opt_key == "export_amf") {
            if (! this->export_models(IO::AMF))
                return 1;
        } else if (opt_key == "export_3mf") {
            if (! this->export_models(IO::TMF))
                return 1;
        } else if (opt_key == "export_gcode" || opt_key == "export_sla" || opt_key == "slice") {
            if (opt_key == "export_gcode" && printer_technology == ptSLA) {
                boost::nowide::cerr << "error: cannot export G-code for an FFF configuration" << std::endl;
                return 1;
            } else if (opt_key == "export_sla" && printer_technology == ptFFF) {
                boost::nowide::cerr << "error: cannot export SLA slices for a SLA configuration" << std::endl;
                return 1;
            }
            // Make a copy of the model if the current action is not the last action, as the model may be
            // modified by the centering and such.
            Model model_copy;
            bool  make_copy = &opt_key != &m_actions.back();
            for (Model &model_in : m_models) {
                if (make_copy)
                    model_copy = model_in;
                Model &model = make_copy ? model_copy : model_in;
                // If all objects have defined instances, their relative positions will be
                // honored when printing (they will be only centered, unless --dont-arrange
                // is supplied); if any object has no instances, it will get a default one
                // and all instances will be rearranged (unless --dont-arrange is supplied).
                std::string outfile = m_config.opt_string("output");
                Print       fff_print;
                SLAPrint    sla_print;

                sla_print.set_status_callback(
                            [](const PrintBase::SlicingStatus& s)
                {
                    if(s.percent >= 0) // FIXME: is this sufficient?
                        printf("%3d%s %s\n", s.percent, "% =>", s.text.c_str());
                });

                PrintBase  *print = (printer_technology == ptFFF) ? static_cast<PrintBase*>(&fff_print) : static_cast<PrintBase*>(&sla_print);
                if (! m_config.opt_bool("dont_arrange")) {
                    //FIXME make the min_object_distance configurable.
                    model.arrange_objects(fff_print.config().min_object_distance());
                    model.center_instances_around_point(m_config.option<ConfigOptionPoint>("center")->value);
                }
                if (printer_technology == ptFFF) {
                    for (auto* mo : model.objects)
                        fff_print.auto_assign_extruders(mo);
                }
                print->apply(model, m_print_config);
                std::string err = print->validate();
                if (! err.empty()) {
                    boost::nowide::cerr << err << std::endl;
                    return 1;
                }
                if (print->empty())
                    boost::nowide::cout << "Nothing to print for " << outfile << " . Either the print is empty or no object is fully inside the print volume." << std::endl;
                else
                    try {
                        std::string outfile_final;
                        print->process();
                        if (printer_technology == ptFFF) {
                            // The outfile is processed by a PlaceholderParser.
                            outfile = fff_print.export_gcode(outfile, nullptr);
                            outfile_final = fff_print.print_statistics().finalize_output_path(outfile);
                        } else {
                            outfile = sla_print.output_filepath(outfile);
                            // We need to finalize the filename beforehand because the export function sets the filename inside the zip metadata
                            outfile_final = sla_print.print_statistics().finalize_output_path(outfile);
                            sla_print.export_raster(outfile_final);
                        }
                        if (outfile != outfile_final && Slic3r::rename_file(outfile, outfile_final) != 0) {
                            boost::nowide::cerr << "Renaming file " << outfile << " to " << outfile_final << " failed" << std::endl;
                            return 1;
                        }
                        boost::nowide::cout << "Slicing result exported to " << outfile << std::endl;
                    } catch (const std::exception &ex) {
                        boost::nowide::cerr << ex.what() << std::endl;
                        return 1;
                    }
/*
                print.center = ! m_config.has("center")
                    && ! m_config.has("align_xy")
                    && ! m_config.opt_bool("dont_arrange");
                print.set_model(model);

                // start chronometer
                typedef std::chrono::high_resolution_clock clock_;
                typedef std::chrono::duration<double, std::ratio<1> > second_;
                std::chrono::time_point<clock_> t0{ clock_::now() };

                const std::string outfile = this->output_filepath(model, IO::Gcode);
                try {
                    print.export_gcode(outfile);
                } catch (std::runtime_error &e) {
                    boost::nowide::cerr << e.what() << std::endl;
                    return 1;
                }
                boost::nowide::cout << "G-code exported to " << outfile << std::endl;

                // output some statistics
                double duration { std::chrono::duration_cast<second_>(clock_::now() - t0).count() };
                boost::nowide::cout << std::fixed << std::setprecision(0)
                    << "Done. Process took " << (duration/60) << " minutes and "
                    << std::setprecision(3)
                    << std::fmod(duration, 60.0) << " seconds." << std::endl
                    << std::setprecision(2)
                    << "Filament required: " << print.total_used_filament() << "mm"
                    << " (" << print.total_extruded_volume()/1000 << "cm3)" << std::endl;
*/
            }
        } else {
            boost::nowide::cerr << "error: option not supported yet: " << opt_key << std::endl;
            return 1;
        }
    }

    if (start_gui) {
#ifdef SLIC3R_GUI
// #ifdef USE_WX
        GUI::GUI_App *gui = new GUI::GUI_App();
//		gui->autosave = m_config.opt_string("autosave");
        GUI::GUI_App::SetInstance(gui);
        gui->CallAfter([gui, this, &load_configs] {
            if (!gui->initialized()) {
                return;
            }
#if 0
            // Load the cummulative config over the currently active profiles.
            //FIXME if multiple configs are loaded, only the last one will have an effect.
            // We need to decide what to do about loading of separate presets (just print preset, just filament preset etc).
            // As of now only the full configs are supported here.
            if (!m_print_config.empty())
                gui->mainframe->load_config(m_print_config);
#endif
            if (! load_configs.empty())
                // Load the last config to give it a name at the UI. The name of the preset may be later
                // changed by loading an AMF or 3MF.
                //FIXME this is not strictly correct, as one may pass a print/filament/printer profile here instead of a full config.
                gui->mainframe->load_config_file(load_configs.back());
            // If loading a 3MF file, the config is loaded from the last one.
            if (! m_input_files.empty())
                gui->plater()->load_files(m_input_files, true, true);
            if (! m_extra_config.empty())
                gui->mainframe->load_config(m_extra_config);
        });
        return wxEntry(argc, argv);
#else /* SLIC3R_GUI */
        // No GUI support. Just print out a help.
        this->print_help(false);
        // If started without a parameter, consider it to be OK, otherwise report an error code (no action etc).
        return (argc == 0) ? 0 : 1;
#endif /* SLIC3R_GUI */
    }

    return 0;
}

bool CLI::setup(int argc, char **argv)
{
    {
	    Slic3r::set_logging_level(1);
        const char *loglevel = boost::nowide::getenv("SLIC3R_LOGLEVEL");
        if (loglevel != nullptr) {
            if (loglevel[0] >= '0' && loglevel[0] <= '9' && loglevel[1] == 0)
                set_logging_level(loglevel[0] - '0');
            else
                boost::nowide::cerr << "Invalid SLIC3R_LOGLEVEL environment variable: " << loglevel << std::endl;
        }
    }

    boost::filesystem::path path_to_binary = boost::filesystem::system_complete(argv[0]);

    // Path from the Slic3r binary to its resources.
#ifdef __APPLE__
    // The application is packed in the .dmg archive as 'Slic3r.app/Contents/MacOS/Slic3r'
    // The resources are packed to 'Slic3r.app/Contents/Resources'
    boost::filesystem::path path_resources = path_to_binary.parent_path() / "../Resources";
#elif defined _WIN32
    // The application is packed in the .zip archive in the root,
    // The resources are packed to 'resources'
    // Path from Slic3r binary to resources:
    boost::filesystem::path path_resources = path_to_binary.parent_path() / "resources";
#elif defined SLIC3R_FHS
    // The application is packaged according to the Linux Filesystem Hierarchy Standard
    // Resources are set to the 'Architecture-independent (shared) data', typically /usr/share or /usr/local/share
    boost::filesystem::path path_resources = SLIC3R_FHS_RESOURCES;
#else
    // The application is packed in the .tar.bz archive (or in AppImage) as 'bin/slic3r',
    // The resources are packed to 'resources'
    // Path from Slic3r binary to resources:
    boost::filesystem::path path_resources = path_to_binary.parent_path() / "../resources";
#endif

    set_resources_dir(path_resources.string());
    set_var_dir((path_resources / "icons").string());
    set_local_dir((path_resources / "localization").string());

    // Parse all command line options into a DynamicConfig.
    // If any option is unsupported, print usage and abort immediately.
    t_config_option_keys opt_order;
    if (! m_config.read_cli(argc, argv, &m_input_files, &opt_order)) {
        // Separate error message reported by the CLI parser from the help.
        boost::nowide::cerr << std::endl;
        this->print_help();
        return false;
    }
    // Parse actions and transform options.
    for (auto const &opt_key : opt_order) {
        if (cli_actions_config_def.has(opt_key))
            m_actions.emplace_back(opt_key);
        else if (cli_transform_config_def.has(opt_key))
            m_transforms.emplace_back(opt_key);
    }

    {
        const ConfigOptionInt *opt_loglevel = m_config.opt<ConfigOptionInt>("loglevel");
        if (opt_loglevel != 0)
            set_logging_level(opt_loglevel->value);
    }

    // Initialize with defaults.
    for (const t_optiondef_map *options : { &cli_actions_config_def.options, &cli_transform_config_def.options, &cli_misc_config_def.options })
        for (const std::pair<t_config_option_key, ConfigOptionDef> &optdef : *options)
            m_config.optptr(optdef.first, true);

    set_data_dir(m_config.opt_string("datadir"));

    return true;
}

void CLI::print_help(bool include_print_options, PrinterTechnology printer_technology) const
{
    boost::nowide::cout
        << SLIC3R_BUILD_ID << " " << "based on Slic3r"
#ifdef SLIC3R_GUI
        << " (with GUI support)"
#else /* SLIC3R_GUI */
        << " (without GUI support)"
#endif /* SLIC3R_GUI */
        << std::endl
        << "https://github.com/prusa3d/PrusaSlicer" << std::endl << std::endl
        << "Usage: prusa-slicer [ ACTIONS ] [ TRANSFORM ] [ OPTIONS ] [ file.stl ... ]" << std::endl
        << std::endl
        << "Actions:" << std::endl;
    cli_actions_config_def.print_cli_help(boost::nowide::cout, false);

    boost::nowide::cout
        << std::endl
        << "Transform options:" << std::endl;
        cli_transform_config_def.print_cli_help(boost::nowide::cout, false);

    boost::nowide::cout
        << std::endl
        << "Other options:" << std::endl;
        cli_misc_config_def.print_cli_help(boost::nowide::cout, false);

    if (include_print_options) {
        boost::nowide::cout << std::endl;
        print_config_def.print_cli_help(boost::nowide::cout, true, [printer_technology](const ConfigOptionDef &def)
            { return printer_technology == ptAny || def.printer_technology == ptAny || printer_technology == def.printer_technology; });
    } else {
        boost::nowide::cout
            << std::endl
            << "Run --help-fff / --help-sla to see the full listing of print options." << std::endl;
    }
}

bool CLI::export_models(IO::ExportFormat format)
{
    for (Model &model : m_models) {
        const std::string path = this->output_filepath(model, format);
        bool success = false;
        switch (format) {
            case IO::AMF: success = Slic3r::store_amf(path.c_str(), &model, nullptr); break;
            case IO::OBJ: success = Slic3r::store_obj(path.c_str(), &model);          break;
            case IO::STL: success = Slic3r::store_stl(path.c_str(), &model, true);    break;
            case IO::TMF: success = Slic3r::store_3mf(path.c_str(), &model, nullptr); break;
            default: assert(false); break;
        }
        if (success)
            std::cout << "File exported to " << path << std::endl;
        else {
            std::cerr << "File export to " << path << " failed" << std::endl;
            return false;
        }
    }
    return true;
}

std::string CLI::output_filepath(const Model &model, IO::ExportFormat format) const
{
    std::string ext;
    switch (format) {
        case IO::AMF: ext = ".zip.amf"; break;
        case IO::OBJ: ext = ".obj"; break;
        case IO::STL: ext = ".stl"; break;
        case IO::TMF: ext = ".3mf"; break;
        default: assert(false); break;
    };
    auto proposed_path = boost::filesystem::path(model.propose_export_file_name_and_path(ext));
    // use --output when available
    std::string cmdline_param = m_config.opt_string("output");
    if (! cmdline_param.empty()) {
        // if we were supplied a directory, use it and append our automatically generated filename
        boost::filesystem::path cmdline_path(cmdline_param);
        if (boost::filesystem::is_directory(cmdline_path))
            proposed_path = cmdline_path / proposed_path.filename();
        else
            proposed_path = cmdline_path;
    }
    return proposed_path.string();
}

#if defined(_MSC_VER) || defined(__MINGW32__)
extern "C" {
    __declspec(dllexport) int __stdcall slic3r_main(int argc, wchar_t **argv)
    {
        // Convert wchar_t arguments to UTF8.
        std::vector<std::string> 	argv_narrow;
        std::vector<char*>			argv_ptrs(argc + 1, nullptr);
        for (size_t i = 0; i < argc; ++ i)
            argv_narrow.emplace_back(boost::nowide::narrow(argv[i]));
        for (size_t i = 0; i < argc; ++ i)
            argv_ptrs[i] = const_cast<char*>(argv_narrow[i].data());
        // Call the UTF8 main.
        return CLI().run(argc, argv_ptrs.data());
    }
}
#else /* _MSC_VER */
int main(int argc, char **argv)
{
    return CLI().run(argc, argv);
}
#endif /* _MSC_VER */<|MERGE_RESOLUTION|>--- conflicted
+++ resolved
@@ -60,16 +60,11 @@
 
 int CLI::run(int argc, char **argv)
 {
-<<<<<<< HEAD
-    if (! this->setup(argc, argv))
-        return 1;
-=======
 	// Switch boost::filesystem to utf8.
     boost::nowide::nowide_filesystem();
 
 	if (! this->setup(argc, argv))
 		return 1;
->>>>>>> eba8c398
 
     m_extra_config.apply(m_config, true);
     m_extra_config.normalize();
