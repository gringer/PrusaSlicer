#ifndef slic3r_Config_hpp_
#define slic3r_Config_hpp_

#include <map>
#include <climits>
#include <cstdio>
#include <cstdlib>
#include <exception>
#include <iostream>
#include <stdexcept>
#include <string>
#include <vector>
#include "libslic3r.h"
#include "Point.hpp"

namespace Slic3r {

// Name of the configuration option.
typedef std::string t_config_option_key;
typedef std::vector<std::string> t_config_option_keys;

extern std::string escape_string_cstyle(const std::string &str);
extern std::string escape_strings_cstyle(const std::vector<std::string> &strs);
extern bool unescape_string_cstyle(const std::string &str, std::string &out);
extern bool unescape_strings_cstyle(const std::string &str, std::vector<std::string> &out);

// A generic value of a configuration option.
class ConfigOption {
    public:
    virtual ~ConfigOption() {};
    virtual ConfigOption* clone() const = 0;
    virtual std::string serialize() const = 0;
    virtual bool deserialize(std::string str, bool append = false) = 0;
    virtual void set(const ConfigOption &option) = 0;
    virtual int getInt() const { return 0; };
    virtual double getFloat() const { return 0; };
    virtual bool getBool() const { return false; };
    virtual void setInt(int val) {};
    virtual std::string getString() const { return ""; };
    friend bool operator== (const ConfigOption &a, const ConfigOption &b);
    friend bool operator!= (const ConfigOption &a, const ConfigOption &b);
};

// Value of a single valued option (bool, int, float, string, point, enum)
template <class T>
class ConfigOptionSingle : public ConfigOption {
    public:
    T value;
    ConfigOptionSingle(T _value) : value(_value) {};
    operator T() const { return this->value; };
    
    void set(const ConfigOption &option) {
        const ConfigOptionSingle<T>* other = dynamic_cast< const ConfigOptionSingle<T>* >(&option);
        if (other != NULL) this->value = other->value;
    };
};

// Value of a vector valued option (bools, ints, floats, strings, points)
class ConfigOptionVectorBase : public ConfigOption {
    public:
    virtual ~ConfigOptionVectorBase() {};
    virtual std::vector<std::string> vserialize() const = 0;
};

// Value of a vector valued option (bools, ints, floats, strings, points), template
template <class T>
class ConfigOptionVector : public ConfigOptionVectorBase
{
    public:
    std::vector<T> values;
    ConfigOptionVector() {};
    ConfigOptionVector(const std::vector<T> _values) : values(_values) {};
    virtual ~ConfigOptionVector() {};
    
    void set(const ConfigOption &option) {
        const ConfigOptionVector<T>* other = dynamic_cast< const ConfigOptionVector<T>* >(&option);
        if (other != NULL) this->values = other->values;
    };
    
    T get_at(size_t i) const {
        try {
            return this->values.at(i);
        } catch (const std::out_of_range& oor) {
            return this->values.front();
        }
    };
};

class ConfigOptionFloat : public ConfigOptionSingle<double>
{
    public:
    ConfigOptionFloat() : ConfigOptionSingle<double>(0) {};
    ConfigOptionFloat(double _value) : ConfigOptionSingle<double>(_value) {};
    ConfigOptionFloat* clone() const { return new ConfigOptionFloat(this->value); };
    
    double getFloat() const { return this->value; };
    
    std::string serialize() const {
        std::ostringstream ss;
        ss << this->value;
        return ss.str();
    };
    
    bool deserialize(std::string str, bool append = false) {
        std::istringstream iss(str);
        iss >> this->value;
        return !iss.fail();
    };
};

class ConfigOptionFloats : public ConfigOptionVector<double>
{
    public:
    ConfigOptionFloats() {};
    ConfigOptionFloats(const std::vector<double> _values) : ConfigOptionVector<double>(_values) {};
    ConfigOptionFloats* clone() const { return new ConfigOptionFloats(this->values); };
    
    std::string serialize() const {
        std::ostringstream ss;
        for (std::vector<double>::const_iterator it = this->values.begin(); it != this->values.end(); ++it) {
            if (it - this->values.begin() != 0) ss << ",";
            ss << *it;
        }
        return ss.str();
    };
    
    std::vector<std::string> vserialize() const {
        std::vector<std::string> vv;
        vv.reserve(this->values.size());
        for (std::vector<double>::const_iterator it = this->values.begin(); it != this->values.end(); ++it) {
            std::ostringstream ss;
            ss << *it;
            vv.push_back(ss.str());
        }
        return vv;
    };
    
    bool deserialize(std::string str, bool append = false) {
        if (!append) this->values.clear();
        std::istringstream is(str);
        std::string item_str;
        while (std::getline(is, item_str, ',')) {
            std::istringstream iss(item_str);
            double value;
            iss >> value;
            this->values.push_back(value);
        }
        return true;
    };
};

class ConfigOptionInt : public ConfigOptionSingle<int>
{
    public:
    ConfigOptionInt() : ConfigOptionSingle<int>(0) {};
    ConfigOptionInt(double _value) : ConfigOptionSingle<int>(_value) {};
    ConfigOptionInt* clone() const { return new ConfigOptionInt(this->value); };
    
    int getInt() const { return this->value; };
    void setInt(int val) { this->value = val; };
    
    std::string serialize() const {
        std::ostringstream ss;
        ss << this->value;
        return ss.str();
    };
    
    bool deserialize(std::string str, bool append = false) {
        std::istringstream iss(str);
        iss >> this->value;
        return !iss.fail();
    };
};

class ConfigOptionInts : public ConfigOptionVector<int>
{
    public:
    ConfigOptionInts() {};
    ConfigOptionInts(const std::vector<int> _values) : ConfigOptionVector<int>(_values) {};
    ConfigOptionInts* clone() const { return new ConfigOptionInts(this->values); };
    
    std::string serialize() const {
        std::ostringstream ss;
        for (std::vector<int>::const_iterator it = this->values.begin(); it != this->values.end(); ++it) {
            if (it - this->values.begin() != 0) ss << ",";
            ss << *it;
        }
        return ss.str();
    };
    
    std::vector<std::string> vserialize() const {
        std::vector<std::string> vv;
        vv.reserve(this->values.size());
        for (std::vector<int>::const_iterator it = this->values.begin(); it != this->values.end(); ++it) {
            std::ostringstream ss;
            ss << *it;
            vv.push_back(ss.str());
        }
        return vv;
    };
    
    bool deserialize(std::string str, bool append = false) {
        if (!append) this->values.clear();
        std::istringstream is(str);
        std::string item_str;
        while (std::getline(is, item_str, ',')) {
            std::istringstream iss(item_str);
            int value;
            iss >> value;
            this->values.push_back(value);
        }
        return true;
    };
};

class ConfigOptionString : public ConfigOptionSingle<std::string>
{
    public:
    ConfigOptionString() : ConfigOptionSingle<std::string>("") {};
    ConfigOptionString(std::string _value) : ConfigOptionSingle<std::string>(_value) {};
    ConfigOptionString* clone() const { return new ConfigOptionString(this->value); };
    
    std::string getString() const { return this->value; };
    
    std::string serialize() const { 
        return escape_string_cstyle(this->value);
    };

    bool deserialize(std::string str, bool append = false) {
        return unescape_string_cstyle(str, this->value);
    };
};

// semicolon-separated strings
class ConfigOptionStrings : public ConfigOptionVector<std::string>
{
    public:
    ConfigOptionStrings() {};
    ConfigOptionStrings(const std::vector<std::string> _values) : ConfigOptionVector<std::string>(_values) {};
    ConfigOptionStrings* clone() const { return new ConfigOptionStrings(this->values); };
    
    std::string serialize() const {
        return escape_strings_cstyle(this->values);
    };
    
    std::vector<std::string> vserialize() const {
        return this->values;
    };
    
    bool deserialize(std::string str, bool append = false) {
        if (!append) this->values.clear();
        return unescape_strings_cstyle(str, this->values);
    };
};

class ConfigOptionPercent : public ConfigOptionFloat
{
    public:
    ConfigOptionPercent() : ConfigOptionFloat(0) {};
    ConfigOptionPercent(double _value) : ConfigOptionFloat(_value) {};
    ConfigOptionPercent* clone() const { return new ConfigOptionPercent(this->value); };
    
    double get_abs_value(double ratio_over) const {
        return ratio_over * this->value / 100;
    };
    
    std::string serialize() const {
        std::ostringstream ss;
        ss << this->value;
        std::string s(ss.str());
        s += "%";
        return s;
    };
    
    bool deserialize(std::string str, bool append = false) {
        // don't try to parse the trailing % since it's optional
        std::istringstream iss(str);
        iss >> this->value;
        return !iss.fail();
    };
};

class ConfigOptionFloatOrPercent : public ConfigOptionPercent
{
    public:
    bool percent;
    ConfigOptionFloatOrPercent() : ConfigOptionPercent(0), percent(false) {};
    ConfigOptionFloatOrPercent(double _value, bool _percent)
        : ConfigOptionPercent(_value), percent(_percent) {};
    ConfigOptionFloatOrPercent* clone() const { return new ConfigOptionFloatOrPercent(this->value, this->percent); };
    
    void set(const ConfigOption &option) {
        const ConfigOptionFloatOrPercent* other = dynamic_cast< const ConfigOptionFloatOrPercent* >(&option);
        if (other != NULL) {
            this->value = other->value;
            this->percent = other->percent;
        }
    };
    
    double get_abs_value(double ratio_over) const {
        if (this->percent) {
            return ratio_over * this->value / 100;
        } else {
            return this->value;
        }
    };
    
    std::string serialize() const {
        std::ostringstream ss;
        ss << this->value;
        std::string s(ss.str());
        if (this->percent) s += "%";
        return s;
    };
    
    bool deserialize(std::string str, bool append = false) {
        this->percent = str.find_first_of("%") != std::string::npos;
        std::istringstream iss(str);
        iss >> this->value;
        return !iss.fail();
    };
};

class ConfigOptionPoint : public ConfigOptionSingle<Pointf>
{
    public:
    ConfigOptionPoint() : ConfigOptionSingle<Pointf>(Pointf(0,0)) {};
    ConfigOptionPoint(Pointf _value) : ConfigOptionSingle<Pointf>(_value) {};
    ConfigOptionPoint* clone() const { return new ConfigOptionPoint(this->value); };
    
    std::string serialize() const {
        std::ostringstream ss;
        ss << this->value.x;
        ss << ",";
        ss << this->value.y;
        return ss.str();
    };
    
    bool deserialize(std::string str, bool append = false);
};

class ConfigOptionPoint3 : public ConfigOptionSingle<Pointf3>
{
    public:
    ConfigOptionPoint3() : ConfigOptionSingle<Pointf3>(Pointf3(0,0,0)) {};
    ConfigOptionPoint3(Pointf3 _value) : ConfigOptionSingle<Pointf3>(_value) {};
    ConfigOptionPoint3* clone() const { return new ConfigOptionPoint3(this->value); };
    
    std::string serialize() const {
        std::ostringstream ss;
        ss << this->value.x;
        ss << ",";
        ss << this->value.y;
        ss << ",";
        ss << this->value.z;
        return ss.str();
    };
    
    bool deserialize(std::string str, bool append = false);
    
    bool is_positive_volume () {
        return this->value.x > 0 && this->value.y > 0 && this->value.z > 0;
    };
};

class ConfigOptionPoints : public ConfigOptionVector<Pointf>
{
    public:
    ConfigOptionPoints() {};
    ConfigOptionPoints(const std::vector<Pointf> _values) : ConfigOptionVector<Pointf>(_values) {};
    ConfigOptionPoints* clone() const { return new ConfigOptionPoints(this->values); };
    
    std::string serialize() const {
        std::ostringstream ss;
        for (Pointfs::const_iterator it = this->values.begin(); it != this->values.end(); ++it) {
            if (it - this->values.begin() != 0) ss << ",";
            ss << it->x;
            ss << "x";
            ss << it->y;
        }
        return ss.str();
    };
    
    std::vector<std::string> vserialize() const {
        std::vector<std::string> vv;
        for (Pointfs::const_iterator it = this->values.begin(); it != this->values.end(); ++it) {
            std::ostringstream ss;
            ss << *it;
            vv.push_back(ss.str());
        }
        return vv;
    };
    
    bool deserialize(std::string str, bool append = false);
};

class ConfigOptionBool : public ConfigOptionSingle<bool>
{
    public:
    ConfigOptionBool() : ConfigOptionSingle<bool>(false) {};
    ConfigOptionBool(bool _value) : ConfigOptionSingle<bool>(_value) {};
    ConfigOptionBool* clone() const { return new ConfigOptionBool(this->value); };
    
    bool getBool() const { return this->value; };
    
    std::string serialize() const {
        return std::string(this->value ? "1" : "0");
    };
    
    bool deserialize(std::string str, bool append = false) {
        this->value = (str.compare("1") == 0);
        return true;
    };
};

class ConfigOptionBools : public ConfigOptionVector<bool>
{
    public:
    ConfigOptionBools() {};
    ConfigOptionBools(const std::vector<bool> _values) : ConfigOptionVector<bool>(_values) {};
    ConfigOptionBools* clone() const { return new ConfigOptionBools(this->values); };
    
    std::string serialize() const {
        std::ostringstream ss;
        for (std::vector<bool>::const_iterator it = this->values.begin(); it != this->values.end(); ++it) {
            if (it - this->values.begin() != 0) ss << ",";
            ss << (*it ? "1" : "0");
        }
        return ss.str();
    };
    
    std::vector<std::string> vserialize() const {
        std::vector<std::string> vv;
        for (std::vector<bool>::const_iterator it = this->values.begin(); it != this->values.end(); ++it) {
            std::ostringstream ss;
            ss << (*it ? "1" : "0");
            vv.push_back(ss.str());
        }
        return vv;
    };
    
    bool deserialize(std::string str, bool append = false) {
        if (!append) this->values.clear();
        std::istringstream is(str);
        std::string item_str;
        while (std::getline(is, item_str, ',')) {
            this->values.push_back(item_str.compare("1") == 0);
        }
        return true;
    };
};

// Map from an enum name to an enum integer value.
typedef std::map<std::string,int> t_config_enum_values;

template <class T>
class ConfigOptionEnum : public ConfigOptionSingle<T>
{
    public:
    // by default, use the first value (0) of the T enum type
    ConfigOptionEnum() : ConfigOptionSingle<T>(static_cast<T>(0)) {};
    ConfigOptionEnum(T _value) : ConfigOptionSingle<T>(_value) {};
    ConfigOptionEnum<T>* clone() const { return new ConfigOptionEnum<T>(this->value); };
    
    std::string serialize() const {
        t_config_enum_values enum_keys_map = ConfigOptionEnum<T>::get_enum_values();
        for (t_config_enum_values::iterator it = enum_keys_map.begin(); it != enum_keys_map.end(); ++it) {
            if (it->second == static_cast<int>(this->value)) return it->first;
        }
        return "";
    };

    bool deserialize(std::string str, bool append = false) {
        t_config_enum_values enum_keys_map = ConfigOptionEnum<T>::get_enum_values();
        if (enum_keys_map.count(str) == 0) return false;
        this->value = static_cast<T>(enum_keys_map[str]);
        return true;
    };

    // Map from an enum name to an enum integer value.
    //FIXME The map is called often, it shall be initialized statically.
    static t_config_enum_values get_enum_values();
};

// Generic enum configuration value.
// We use this one in DynamicConfig objects when creating a config value object for ConfigOptionType == coEnum.
// In the StaticConfig, it is better to use the specialized ConfigOptionEnum<T> containers.
class ConfigOptionEnumGeneric : public ConfigOptionInt
{
    public:
    const t_config_enum_values* keys_map;
    
    std::string serialize() const {
        for (t_config_enum_values::const_iterator it = this->keys_map->begin(); it != this->keys_map->end(); ++it) {
            if (it->second == this->value) return it->first;
        }
        return "";
    };

    bool deserialize(std::string str, bool append = false) {
        if (this->keys_map->count(str) == 0) return false;
        this->value = (*const_cast<t_config_enum_values*>(this->keys_map))[str];
        return true;
    };
};

// Type of a configuration value.
enum ConfigOptionType {
    coNone,
    // single float
    coFloat,
    // vector of floats
    coFloats,
    // single int
    coInt,
    // vector of ints
    coInts,
    // single string
    coString,
    // vector of strings
    coStrings,
    // percent value. Currently only used for infill.
    coPercent,
    // a fraction or an absolute value
    coFloatOrPercent,
    // single 2d point. Currently not used.
    coPoint,
    // vector of 2d points. Currently used for the definition of the print bed and for the extruder offsets.
    coPoints,
    coPoint3,
    // single boolean value
    coBool,
    // vector of boolean values
    coBools,
    // a generic enum
    coEnum,
};

// Definition of a configuration value for the purpose of GUI presentation, editing, value mapping and config file handling.
class ConfigOptionDef
{
    public:
    // What type? bool, int, string etc.
    ConfigOptionType type;
    // Default value of this option. The default value object is owned by ConfigDef, it is released in its destructor.
    ConfigOption* default_value;

    // Usually empty. 
    // Special values - "i_enum_open", "f_enum_open" to provide combo box for int or float selection,
    // "select_open" - to open a selection dialog (currently only a serial port selection).
    std::string gui_type;
    // The flags may be combined.
    // "show_value" - even if enum_values / enum_labels are set, still display the value, not the enum label.
    // "align_label_right" - align label to right
    std::string gui_flags;
    // Label of the GUI input field.
    // In case the GUI input fields are grouped in some views, the label defines a short label of a grouped value,
    // while full_label contains a label of a stand-alone field.
    // The full label is shown, when adding an override parameter for an object or a modified object.
    std::string label;
    std::string full_label;
    // Category of a configuration field, from the GUI perspective.
    // One of: "Layers and Perimeters", "Infill", "Support material", "Speed", "Extruders", "Advanced", "Extrusion Width"
    std::string category;
    // A tooltip text shown in the GUI.
    std::string tooltip;
    // Text right from the input field, usually a unit of measurement.
    std::string sidetext;
    // Format of this parameter on a command line.
    std::string cli;
    // Set for type == coFloatOrPercent.
    // It provides a link to a configuration value, of which this option provides a ratio.
    // For example, 
    // For example external_perimeter_speed may be defined as a fraction of perimeter_speed.
    t_config_option_key ratio_over;
    // True for multiline strings.
    bool multiline;
    // For text input: If true, the GUI text box spans the complete page width.
    bool full_width;
    // Not editable. Currently only used for the display of the number of threads.
    bool readonly;
    // Height of a multiline GUI text box.
    int height;
    // Optional width of an input field.
    int width;
    // <min, max> limit of a numeric input.
    // If not set, the <min, max> is set to <INT_MIN, INT_MAX>
    // By setting min=0, only nonnegative input is allowed.
    int min;
    int max;
    // Legacy names for this configuration option.
    // Used when parsing legacy configuration file.
    std::vector<t_config_option_key> aliases;
    // Sometimes a single value may well define multiple values in a "beginner" mode.
    // Currently used for aliasing "solid_layers" to "top_solid_layers", "bottom_solid_layers".
    std::vector<t_config_option_key> shortcut;
    // Definition of values / labels for a combo box.
    // Mostly used for enums (when type == coEnum), but may be used for ints resp. floats, if gui_type is set to "i_enum_open" resp. "f_enum_open".
    std::vector<std::string> enum_values;
    std::vector<std::string> enum_labels;
    // For enums (when type == coEnum). Maps enum_values to enums.
    // Initialized by ConfigOptionEnum<xxx>::get_enum_values()
    t_config_enum_values enum_keys_map;

    ConfigOptionDef() : type(coNone), default_value(NULL),
                        multiline(false), full_width(false), readonly(false),
                        height(-1), width(-1), min(INT_MIN), max(INT_MAX) {};
    ConfigOptionDef(const ConfigOptionDef &other);
    ~ConfigOptionDef();
    
    private:
    ConfigOptionDef& operator= (ConfigOptionDef other);
};

// Map from a config option name to its definition.
// The definition does not carry an actual value of the config option, only its constant default value.
// t_config_option_key is std::string
typedef std::map<t_config_option_key,ConfigOptionDef> t_optiondef_map;

// Definition of configuration values for the purpose of GUI presentation, editing, value mapping and config file handling.
// The configuration definition is static: It does not carry the actual configuration values,
// but it carries the defaults of the configuration values.
class ConfigDef
{
    public:
    t_optiondef_map options;
    ConfigOptionDef* add(const t_config_option_key &opt_key, ConfigOptionType type);
    ConfigOptionDef* add(const t_config_option_key &opt_key, const ConfigOptionDef &def);
    bool has(const t_config_option_key &opt_key) const;
    const ConfigOptionDef* get(const t_config_option_key &opt_key) const;
    void merge(const ConfigDef &other);
};

// An abstract configuration store.
class ConfigBase
{
    public:
    // Definition of configuration values for the purpose of GUI presentation, editing, value mapping and config file handling.
    // The configuration definition is static: It does not carry the actual configuration values,
    // but it carries the defaults of the configuration values.
    // ConfigBase does not own ConfigDef, it only references it.
    const ConfigDef* def;
    
    ConfigBase() : def(NULL) {};
    ConfigBase(const ConfigDef* def) : def(def) {};
    virtual ~ConfigBase() {};
    bool has(const t_config_option_key &opt_key);
    const ConfigOption* option(const t_config_option_key &opt_key) const;
    ConfigOption* option(const t_config_option_key &opt_key, bool create = false);
    virtual ConfigOption* optptr(const t_config_option_key &opt_key, bool create = false) = 0;
    virtual t_config_option_keys keys() const = 0;
    void apply(const ConfigBase &other, bool ignore_nonexistent = false);
    void apply_only(const ConfigBase &other, const t_config_option_keys &opt_keys, bool ignore_nonexistent = false);
    bool equals(ConfigBase &other);
    t_config_option_keys diff(ConfigBase &other);
    std::string serialize(const t_config_option_key &opt_key) const;
    virtual bool set_deserialize(t_config_option_key opt_key, std::string str, bool append = false);
    double get_abs_value(const t_config_option_key &opt_key) const;
    double get_abs_value(const t_config_option_key &opt_key, double ratio_over) const;
    void setenv_();
    void load(const std::string &file);
    void save(const std::string &file) const;
};

// Configuration store with dynamic number of configuration values.
// In Slic3r, the dynamic config is mostly used at the user interface layer.
class DynamicConfig : public virtual ConfigBase
{
    public:
    DynamicConfig() {};
    DynamicConfig(const ConfigDef* def) : ConfigBase(def) {};
    DynamicConfig(const DynamicConfig& other);
    DynamicConfig& operator= (DynamicConfig other);
    void swap(DynamicConfig &other);
    virtual ~DynamicConfig();
    template<class T> T* opt(const t_config_option_key &opt_key, bool create = false);
    virtual ConfigOption* optptr(const t_config_option_key &opt_key, bool create = false);
    t_config_option_keys keys() const;
    void erase(const t_config_option_key &opt_key);
<<<<<<< HEAD
    void clear();
=======
    void read_cli(const std::vector<std::string> &tokens, t_config_option_keys* extra);
>>>>>>> 9dbe2eea
    void read_cli(const int argc, const char **argv, t_config_option_keys* extra);
    
    private:
    typedef std::map<t_config_option_key,ConfigOption*> t_options_map;
    t_options_map options;
};

// Configuration store with a static definition of configuration values.
// In Slic3r, the static configuration stores are during the slicing / g-code generation for efficiency reasons,
// because the configuration values could be accessed directly.
class StaticConfig : public virtual ConfigBase
{
    public:
    StaticConfig() : ConfigBase() {};
    // Gets list of config option names for each config option of this->def, which has a static counter-part defined by the derived object
    // and which could be resolved by this->optptr(key) call.
    t_config_option_keys keys() const;
    // Set all statically defined config options to their defaults defined by this->def.
    void set_defaults();
    // The derived class has to implement optptr to resolve a static configuration value.
    // virtual ConfigOption* optptr(const t_config_option_key &opt_key, bool create = false) = 0;
};

class UnknownOptionException : public std::exception {};

}

#endif<|MERGE_RESOLUTION|>--- conflicted
+++ resolved
@@ -677,11 +677,8 @@
     virtual ConfigOption* optptr(const t_config_option_key &opt_key, bool create = false);
     t_config_option_keys keys() const;
     void erase(const t_config_option_key &opt_key);
-<<<<<<< HEAD
     void clear();
-=======
     void read_cli(const std::vector<std::string> &tokens, t_config_option_keys* extra);
->>>>>>> 9dbe2eea
     void read_cli(const int argc, const char **argv, t_config_option_keys* extra);
     
     private:
