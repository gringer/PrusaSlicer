#ifndef slic3r_Layer_hpp_
#define slic3r_Layer_hpp_

#include "libslic3r.h"
#include "Flow.hpp"
#include "SurfaceCollection.hpp"
#include "ExtrusionEntityCollection.hpp"
#include "ExPolygonCollection.hpp"
#include "PolylineCollection.hpp"


namespace Slic3r {

class Layer;
class PrintRegion;
class PrintObject;

// TODO: make stuff private
class LayerRegion
{
    friend class Layer;

public:
    Layer*              layer()        { return this->_layer; }
    const Layer*        layer()  const { return this->_layer; }
    PrintRegion*        region()       { return this->_region; }
    const PrintRegion*  region() const { return this->_region; }

    // Collection of surfaces generated by slicing the original geometry, divided by type top/bottom/internal.
    SurfaceCollection           slices;

    // Unspecified fill polygons, used for overhang detection ("ensure vertical wall thickness feature")
    // and for re-starting of infills.
<<<<<<< HEAD
    ExPolygons          fill_expolygons;
    // Unspecified fill polygons, used for interecting when we don't want the infill/perimeter overlap
    ExPolygons          fill_no_overlap_expolygons;
=======
    ExPolygons                  fill_expolygons;
>>>>>>> 720fb297
    // collection of surfaces for infill generation
    SurfaceCollection           fill_surfaces;
    // Collection of extrusion paths/loops filling gaps.
    // These fills are generated by the perimeter generator.
    // They are not printed on their own, but they are copied to this->fills during infill generation.
    ExtrusionEntityCollection   thin_fills;

    // Collection of expolygons representing the bridged areas (thus not needing support material).
    //FIXME Not used as of now.
    Polygons                    bridged;

    // collection of polylines representing the unsupported bridge edges
    PolylineCollection          unsupported_bridge_edges;

    // Ordered collection of extrusion paths/loops to build all perimeters.
    // This collection contains only ExtrusionEntityCollection objects.
    ExtrusionEntityCollection   perimeters;
    // Ordered collection of extrusion paths to fill surfaces.
    // This collection contains only ExtrusionEntityCollection objects.
    ExtrusionEntityCollection   fills;
    
    Flow flow(FlowRole role, bool bridge = false, double width = -1) const;
    void slices_to_fill_surfaces_clipped();
    void prepare_fill_surfaces();
    void make_perimeters(const SurfaceCollection &slices, SurfaceCollection* fill_surfaces);
    void process_external_surfaces(const Layer* lower_layer);
    double infill_area_threshold() const;

    void export_region_slices_to_svg(const char *path) const;
    void export_region_fill_surfaces_to_svg(const char *path) const;
    // Export to "out/LayerRegion-name-%d.svg" with an increasing index with every export.
    void export_region_slices_to_svg_debug(const char *name) const;
    void export_region_fill_surfaces_to_svg_debug(const char *name) const;

    // Is there any valid extrusion assigned to this LayerRegion?
    bool has_extrusions() const { return ! this->perimeters.entities.empty() || ! this->fills.entities.empty(); }

private:
    Layer *_layer;
    PrintRegion *_region;

    LayerRegion(Layer *layer, PrintRegion *region) : _layer(layer), _region(region) {}
    ~LayerRegion() {}
};


typedef std::vector<LayerRegion*> LayerRegionPtrs;

class Layer {
    friend class PrintObject;

public:
    size_t id() const { return this->_id; }
    void set_id(size_t id) { this->_id = id; }
    PrintObject* object() { return this->_object; }
    const PrintObject* object() const { return this->_object; }

    Layer *upper_layer;
    Layer *lower_layer;
    LayerRegionPtrs regions;
    bool slicing_errors;
    coordf_t slice_z;       // Z used for slicing in unscaled coordinates
    coordf_t print_z;       // Z used for printing in unscaled coordinates
    coordf_t height;        // layer height in unscaled coordinates

    // collection of expolygons generated by slicing the original geometry;
    // also known as 'islands' (all regions and surface types are merged here)
    // The slices are chained by the shortest traverse distance and this traversal
    // order will be recovered by the G-code generator.
    ExPolygonCollection slices;

    size_t region_count() const { return this->regions.size(); }
    const LayerRegion* get_region(int idx) const { return this->regions.at(idx); }
    LayerRegion* get_region(int idx) { return this->regions.at(idx); }
    LayerRegion* add_region(PrintRegion* print_region);
    
    void make_slices();
    void merge_slices();
    template <class T> bool any_internal_region_slice_contains(const T &item) const {
        for (const LayerRegion *layerm : this->regions) if (layerm->slices.any_internal_contains(item)) return true;
        return false;
    }
    template <class T> bool any_bottom_region_slice_contains(const T &item) const {
        for (const LayerRegion *layerm : this->regions) if (layerm->slices.any_bottom_contains(item)) return true;
        return false;
    }
    void make_perimeters();
    void make_fills();

    void export_region_slices_to_svg(const char *path) const;
    void export_region_fill_surfaces_to_svg(const char *path) const;
    // Export to "out/LayerRegion-name-%d.svg" with an increasing index with every export.
    void export_region_slices_to_svg_debug(const char *name) const;
    void export_region_fill_surfaces_to_svg_debug(const char *name) const;

    // Is there any valid extrusion assigned to this LayerRegion?
    virtual bool has_extrusions() const { for (auto layerm : this->regions) if (layerm->has_extrusions()) return true; return false; }

protected:
    size_t _id;     // sequential number of layer, 0-based
    PrintObject *_object;

    Layer(size_t id, PrintObject *object, coordf_t height, coordf_t print_z, coordf_t slice_z) :
        upper_layer(nullptr), lower_layer(nullptr), slicing_errors(false),
        slice_z(slice_z), print_z(print_z), height(height),
        _id(id), _object(object) {}
    virtual ~Layer();
};

class SupportLayer : public Layer {
    friend class PrintObject;

public:
    // Polygons covered by the supports: base, interface and contact areas.
    ExPolygonCollection support_islands;
    // Extrusion paths for the support base and for the support interface and contacts.
    ExtrusionEntityCollection support_fills;

    // Is there any valid extrusion assigned to this LayerRegion?
    virtual bool has_extrusions() const { return ! support_fills.empty(); }

//protected:
    // The constructor has been made public to be able to insert additional support layers for the skirt or a wipe tower
    // between the raft and the object first layer.
    SupportLayer(size_t id, PrintObject *object, coordf_t height, coordf_t print_z, coordf_t slice_z) :
        Layer(id, object, height, print_z, slice_z) {}
    virtual ~SupportLayer() {}
};

}

#endif<|MERGE_RESOLUTION|>--- conflicted
+++ resolved
@@ -31,13 +31,9 @@
 
     // Unspecified fill polygons, used for overhang detection ("ensure vertical wall thickness feature")
     // and for re-starting of infills.
-<<<<<<< HEAD
-    ExPolygons          fill_expolygons;
+    ExPolygons                  fill_expolygons;
     // Unspecified fill polygons, used for interecting when we don't want the infill/perimeter overlap
     ExPolygons          fill_no_overlap_expolygons;
-=======
-    ExPolygons                  fill_expolygons;
->>>>>>> 720fb297
     // collection of surfaces for infill generation
     SurfaceCollection           fill_surfaces;
     // Collection of extrusion paths/loops filling gaps.
