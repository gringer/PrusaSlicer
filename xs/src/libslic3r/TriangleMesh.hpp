#ifndef slic3r_TriangleMesh_hpp_
#define slic3r_TriangleMesh_hpp_

#include "libslic3r.h"
#include <admesh/stl.h>
#include <vector>
#include <boost/thread.hpp>
#include "BoundingBox.hpp"
#include "Line.hpp"
#include "Point.hpp"
#include "Polygon.hpp"
#include "ExPolygon.hpp"

namespace Slic3r {

class TriangleMesh;
class TriangleMeshSlicer;
typedef std::vector<TriangleMesh*> TriangleMeshPtrs;

class TriangleMesh
{
public:
    TriangleMesh() : repaired(false) { stl_initialize(&this->stl); }
    TriangleMesh(const Pointf3s &points, const std::vector<Vec3crd> &facets);
    TriangleMesh(const TriangleMesh &other) : repaired(false) { stl_initialize(&this->stl); *this = other; }
    TriangleMesh(TriangleMesh &&other) : repaired(false) { stl_initialize(&this->stl); this->swap(other); }
    ~TriangleMesh() { stl_close(&this->stl); }
    TriangleMesh& operator=(const TriangleMesh &other);
    TriangleMesh& operator=(TriangleMesh &&other) { this->swap(other); return *this; }
    void swap(TriangleMesh &other) { std::swap(this->stl, other.stl); std::swap(this->repaired, other.repaired); }
    void ReadSTLFile(const char* input_file) { stl_open(&stl, input_file); }
    void write_ascii(const char* output_file) { stl_write_ascii(&this->stl, output_file, ""); }
    void write_binary(const char* output_file) { stl_write_binary(&this->stl, output_file, ""); }
    void repair();
    float volume();
    void check_topology();
    bool is_manifold() const { return this->stl.stats.connected_facets_3_edge == this->stl.stats.number_of_facets; }
    void WriteOBJFile(char* output_file);
    void scale(float factor);
    void scale(const Vec3d &versor);
    void translate(float x, float y, float z);
    void rotate(float angle, const Axis &axis);
<<<<<<< HEAD
    void rotate_x(float angle) { this->rotate(angle, X); }
    void rotate_y(float angle) { this->rotate(angle, Y); }
    void rotate_z(float angle) { this->rotate(angle, Z); }
=======
    void rotate(float angle, Pointf3 axis);
    void rotate_x(float angle);
    void rotate_y(float angle);
    void rotate_z(float angle);
>>>>>>> 4522811f
    void mirror(const Axis &axis);
    void mirror_x() { this->mirror(X); }
    void mirror_y() { this->mirror(Y); }
    void mirror_z() { this->mirror(Z); }
    void transform(const float* matrix3x4);
    void align_to_origin();
    void rotate(double angle, Point* center);
    TriangleMeshPtrs split() const;
    void merge(const TriangleMesh &mesh);
    ExPolygons horizontal_projection() const;
    const float* first_vertex() const;
    Polygon convex_hull();
    BoundingBoxf3 bounding_box() const;
<<<<<<< HEAD
    // Returns the bbox of this TriangleMesh transformed by the given transformation
    BoundingBoxf3 transformed_bounding_box(const Transform3d& t) const;
=======
    // Returns the bbox of this TriangleMesh transformed by the given matrix
    BoundingBoxf3 transformed_bounding_box(const std::vector<float>& matrix) const;
>>>>>>> 4522811f
    // Returns the convex hull of this TriangleMesh
    TriangleMesh convex_hull_3d() const;
    void reset_repair_stats();
    bool needed_repair() const;
    size_t facets_count() const { return this->stl.stats.number_of_facets; }

    // Returns true, if there are two and more connected patches in the mesh.
    // Returns false, if one or zero connected patch is in the mesh.
    bool has_multiple_patches() const;

    // Count disconnected triangle patches.
    size_t number_of_patches() const;

    mutable stl_file stl;
    bool repaired;
    
private:
    void require_shared_vertices();
    friend class TriangleMeshSlicer;
};

enum FacetEdgeType { 
    // A general case, the cutting plane intersect a face at two different edges.
    feNone,
    // Two vertices are aligned with the cutting plane, the third vertex is below the cutting plane.
    feTop,
    // Two vertices are aligned with the cutting plane, the third vertex is above the cutting plane.
    feBottom,
    // All three vertices of a face are aligned with the cutting plane.
    feHorizontal
};

class IntersectionReference
{
public:
    IntersectionReference() : point_id(-1), edge_id(-1) {};
    IntersectionReference(int point_id, int edge_id) : point_id(point_id), edge_id(edge_id) {}
    // Where is this intersection point located? On mesh vertex or mesh edge?
    // Only one of the following will be set, the other will remain set to -1.
    // Index of the mesh vertex.
    int point_id;
    // Index of the mesh edge.
    int edge_id;
};

class IntersectionPoint : public Point, public IntersectionReference
{
public:
    IntersectionPoint() {};
    IntersectionPoint(int point_id, int edge_id, const Point &pt) : IntersectionReference(point_id, edge_id), Point(pt) {}
    IntersectionPoint(const IntersectionReference &ir, const Point &pt) : IntersectionReference(ir), Point(pt) {}
    // Inherits coord_t x, y
};

class IntersectionLine : public Line
{
public:
    // Inherits Point a, b
    // For each line end point, either {a,b}_id or {a,b}edge_a_id is set, the other is left to -1.
    // Vertex indices of the line end points.
    int             a_id;
    int             b_id;
    // Source mesh edges of the line end points.
    int             edge_a_id;
    int             edge_b_id;
    // feNone, feTop, feBottom, feHorizontal
    FacetEdgeType   edge_type;
    // Used by TriangleMeshSlicer::make_loops() to skip duplicate edges.
    bool            skip;
    IntersectionLine() : a_id(-1), b_id(-1), edge_a_id(-1), edge_b_id(-1), edge_type(feNone), skip(false) {};
};
typedef std::vector<IntersectionLine> IntersectionLines;
typedef std::vector<IntersectionLine*> IntersectionLinePtrs;

class TriangleMeshSlicer
{
public:
    TriangleMeshSlicer(TriangleMesh* _mesh);
    void slice(const std::vector<float> &z, std::vector<Polygons>* layers) const;
    void slice(const std::vector<float> &z, std::vector<ExPolygons>* layers) const;
    bool slice_facet(float slice_z, const stl_facet &facet, const int facet_idx,
        const float min_z, const float max_z, IntersectionLine *line_out) const;
    void cut(float z, TriangleMesh* upper, TriangleMesh* lower) const;
    
private:
    const TriangleMesh      *mesh;
    // Map from a facet to an edge index.
    std::vector<int>         facets_edges;
    // Scaled copy of this->mesh->stl.v_shared
    std::vector<stl_vertex>  v_scaled_shared;

    void _slice_do(size_t facet_idx, std::vector<IntersectionLines>* lines, boost::mutex* lines_mutex, const std::vector<float> &z) const;
    void make_loops(std::vector<IntersectionLine> &lines, Polygons* loops) const;
    void make_expolygons(const Polygons &loops, ExPolygons* slices) const;
    void make_expolygons_simple(std::vector<IntersectionLine> &lines, ExPolygons* slices) const;
    void make_expolygons(std::vector<IntersectionLine> &lines, ExPolygons* slices) const;
};

TriangleMesh make_cube(double x, double y, double z);

// Generate a TriangleMesh of a cylinder
TriangleMesh make_cylinder(double r, double h, double fa=(2*PI/360));

TriangleMesh make_sphere(double rho, double fa=(2*PI/360));

}

#endif<|MERGE_RESOLUTION|>--- conflicted
+++ resolved
@@ -40,16 +40,10 @@
     void scale(const Vec3d &versor);
     void translate(float x, float y, float z);
     void rotate(float angle, const Axis &axis);
-<<<<<<< HEAD
+    void rotate(float angle, const Vec3d& axis);
     void rotate_x(float angle) { this->rotate(angle, X); }
     void rotate_y(float angle) { this->rotate(angle, Y); }
     void rotate_z(float angle) { this->rotate(angle, Z); }
-=======
-    void rotate(float angle, Pointf3 axis);
-    void rotate_x(float angle);
-    void rotate_y(float angle);
-    void rotate_z(float angle);
->>>>>>> 4522811f
     void mirror(const Axis &axis);
     void mirror_x() { this->mirror(X); }
     void mirror_y() { this->mirror(Y); }
@@ -63,13 +57,8 @@
     const float* first_vertex() const;
     Polygon convex_hull();
     BoundingBoxf3 bounding_box() const;
-<<<<<<< HEAD
     // Returns the bbox of this TriangleMesh transformed by the given transformation
     BoundingBoxf3 transformed_bounding_box(const Transform3d& t) const;
-=======
-    // Returns the bbox of this TriangleMesh transformed by the given matrix
-    BoundingBoxf3 transformed_bounding_box(const std::vector<float>& matrix) const;
->>>>>>> 4522811f
     // Returns the convex hull of this TriangleMesh
     TriangleMesh convex_hull_3d() const;
     void reset_repair_stats();
