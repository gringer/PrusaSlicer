# The "Plater" tab. It contains the "3D", "2D", "Preview" and "Layers" subtabs.

package Slic3r::GUI::Plater;
use strict;
use warnings;
use utf8;

use File::Basename qw(basename dirname);
use List::Util qw(sum first max none any);
use Slic3r::Geometry qw(X Y Z MIN MAX scale unscale deg2rad rad2deg);
use LWP::UserAgent;
use threads::shared qw(shared_clone);
use Wx qw(:button :cursor :dialog :filedialog :keycode :icon :font :id :misc 
    :panel :sizer :toolbar :window wxTheApp :notebook :combobox);
<<<<<<< HEAD
use Wx::Event qw(EVT_BUTTON EVT_COMMAND EVT_KEY_DOWN EVT_LIST_ITEM_ACTIVATED 
    EVT_LIST_ITEM_DESELECTED EVT_LIST_ITEM_SELECTED EVT_MOUSE_EVENTS EVT_PAINT EVT_TOOL 
    EVT_CHOICE EVT_COMBOBOX EVT_TIMER EVT_NOTEBOOK_PAGE_CHANGED EVT_LEFT_UP EVT_CLOSE);
use base 'Wx::Panel';
=======
use Wx::Event qw(EVT_BUTTON EVT_COMMAND EVT_KEY_DOWN EVT_MOUSE_EVENTS EVT_PAINT EVT_TOOL 
    EVT_CHOICE EVT_COMBOBOX EVT_TIMER EVT_NOTEBOOK_PAGE_CHANGED EVT_LEFT_UP);
use base qw(Wx::Panel Class::Accessor);

__PACKAGE__->mk_accessors(qw(presets));
>>>>>>> 0e129e76

use constant TB_ADD             => &Wx::NewId;
use constant TB_REMOVE          => &Wx::NewId;
use constant TB_RESET           => &Wx::NewId;
use constant TB_ARRANGE         => &Wx::NewId;
use constant TB_EXPORT_GCODE    => &Wx::NewId;
use constant TB_EXPORT_STL      => &Wx::NewId;
use constant TB_MORE    => &Wx::NewId;
use constant TB_FEWER   => &Wx::NewId;
use constant TB_45CW    => &Wx::NewId;
use constant TB_45CCW   => &Wx::NewId;
use constant TB_SCALE   => &Wx::NewId;
use constant TB_SPLIT   => &Wx::NewId;
use constant TB_CUT     => &Wx::NewId;
use constant TB_LAYERS  => &Wx::NewId;
use constant TB_SETTINGS => &Wx::NewId;

# package variables to avoid passing lexicals to threads
our $THUMBNAIL_DONE_EVENT    : shared = Wx::NewEventType;
our $PROGRESS_BAR_EVENT      : shared = Wx::NewEventType;
our $ERROR_EVENT             : shared = Wx::NewEventType;
our $EXPORT_COMPLETED_EVENT  : shared = Wx::NewEventType;
our $PROCESS_COMPLETED_EVENT : shared = Wx::NewEventType;

use constant FILAMENT_CHOOSERS_SPACING => 0;
use constant PROCESS_DELAY => 0.5 * 1000; # milliseconds

sub new {
    my $class = shift;
    my ($parent) = @_;
    my $self = $class->SUPER::new($parent, -1, wxDefaultPosition, wxDefaultSize, wxTAB_TRAVERSAL);
    $self->{config} = Slic3r::Config->new_from_defaults(qw(
        bed_shape complete_objects extruder_clearance_radius skirts skirt_distance brim_width
        serial_port serial_speed octoprint_host octoprint_apikey overridable filament_colour
    ));
    $self->{model} = Slic3r::Model->new;
    $self->{print} = Slic3r::Print->new;
    $self->{processed} = 0;
    # List of Perl objects Slic3r::GUI::Plater::Object, representing a 2D preview of the platter.
    $self->{objects} = [];
    
    $self->{print}->set_status_cb(sub {
        my ($percent, $message) = @_;
        
        if ($Slic3r::have_threads) {
            Wx::PostEvent($self, Wx::PlThreadEvent->new(-1, $PROGRESS_BAR_EVENT, shared_clone([$percent, $message])));
        } else {
            $self->on_progress_event($percent, $message);
        }
    });
    
    # Initialize preview notebook
    $self->{preview_notebook} = Wx::Notebook->new($self, -1, wxDefaultPosition, [335,335], wxNB_BOTTOM);
    
    # Initialize handlers for canvases
    my $on_select_object = sub {
        my ($obj_idx) = @_;
        $self->select_object($obj_idx);
    };
    my $on_double_click = sub {
        $self->object_settings_dialog if $self->selected_object;
    };
    my $on_right_click = sub {
        my ($canvas, $click_pos) = @_;
        
        my ($obj_idx, $object) = $self->selected_object;
        return if !defined $obj_idx;
        
        my $menu = $self->object_menu;
        $canvas->PopupMenu($menu, $click_pos);
        $menu->Destroy;
    };
    my $on_instances_moved = sub {
        $self->on_model_change;
    };
    
    # Initialize 3D plater
    if ($Slic3r::GUI::have_OpenGL) {
        $self->{canvas3D} = Slic3r::GUI::Plater::3D->new($self->{preview_notebook}, $self->{objects}, $self->{model}, $self->{config});
        $self->{preview_notebook}->AddPage($self->{canvas3D}, '3D');
        $self->{canvas3D}->set_on_select_object($on_select_object);
        $self->{canvas3D}->set_on_double_click($on_double_click);
        $self->{canvas3D}->set_on_right_click(sub { $on_right_click->($self->{canvas3D}, @_); });
        $self->{canvas3D}->set_on_instances_moved($on_instances_moved);
        $self->{canvas3D}->on_viewport_changed(sub {
            $self->{preview3D}->canvas->set_viewport_from_scene($self->{canvas3D});
        });
    }
    
    # Initialize 2D preview canvas
    $self->{canvas} = Slic3r::GUI::Plater::2D->new($self->{preview_notebook}, wxDefaultSize, $self->{objects}, $self->{model}, $self->{config});
    $self->{preview_notebook}->AddPage($self->{canvas}, '2D');
    $self->{canvas}->on_select_object($on_select_object);
    $self->{canvas}->on_double_click($on_double_click);
    $self->{canvas}->on_right_click(sub { $on_right_click->($self->{canvas}, @_); });
    $self->{canvas}->on_instances_moved($on_instances_moved);
    
    # Initialize 3D toolpaths preview
    $self->{preview3D_page_idx} = -1;
    if ($Slic3r::GUI::have_OpenGL) {
        $self->{preview3D} = Slic3r::GUI::Plater::3DPreview->new($self->{preview_notebook}, $self->{print});
        $self->{preview3D}->canvas->on_viewport_changed(sub {
            $self->{canvas3D}->set_viewport_from_scene($self->{preview3D}->canvas);
        });
        $self->{preview_notebook}->AddPage($self->{preview3D}, 'Preview');
        $self->{preview3D_page_idx} = $self->{preview_notebook}->GetPageCount-1;
    }
    
    # Initialize toolpaths preview
    $self->{toolpaths2D_page_idx} = -1;
    if ($Slic3r::GUI::have_OpenGL) {
        $self->{toolpaths2D} = Slic3r::GUI::Plater::2DToolpaths->new($self->{preview_notebook}, $self->{print});
        $self->{preview_notebook}->AddPage($self->{toolpaths2D}, 'Layers');
        $self->{toolpaths2D_page_idx} = $self->{preview_notebook}->GetPageCount-1;
    }
    
    EVT_NOTEBOOK_PAGE_CHANGED($self, $self->{preview_notebook}, sub {
        wxTheApp->CallAfter(sub {
            my $sel = $self->{preview_notebook}->GetSelection;
            if ($sel == $self->{preview3D_page_idx} || $sel == $self->{toolpaths2D_page_idx}) {
                if (!$Slic3r::GUI::Settings->{_}{background_processing} && !$self->{processed}) {
                    $self->statusbar->SetCancelCallback(sub {
                        $self->stop_background_process;
                        $self->statusbar->SetStatusText("Slicing cancelled");
                        $self->{preview_notebook}->SetSelection(0);

                    });
                    $self->start_background_process;
                } else {
                    $self->{preview3D}->load_print
                        if $sel == $self->{preview3D_page_idx};
                }
            }
        });
    });
    
    # toolbar for object manipulation
    if (!&Wx::wxMSW) {
        Wx::ToolTip::Enable(1);
        $self->{htoolbar} = Wx::ToolBar->new($self, -1, wxDefaultPosition, wxDefaultSize, wxTB_HORIZONTAL | wxTB_TEXT | wxBORDER_SIMPLE | wxTAB_TRAVERSAL);
        $self->{htoolbar}->AddTool(TB_ADD, "Add…", Wx::Bitmap->new($Slic3r::var->("brick_add.png"), wxBITMAP_TYPE_PNG), '');
        $self->{htoolbar}->AddTool(TB_REMOVE, "Delete", Wx::Bitmap->new($Slic3r::var->("brick_delete.png"), wxBITMAP_TYPE_PNG), '');
        $self->{htoolbar}->AddTool(TB_RESET, "Delete All", Wx::Bitmap->new($Slic3r::var->("cross.png"), wxBITMAP_TYPE_PNG), '');
        $self->{htoolbar}->AddTool(TB_ARRANGE, "Arrange", Wx::Bitmap->new($Slic3r::var->("bricks.png"), wxBITMAP_TYPE_PNG), '');
        $self->{htoolbar}->AddSeparator;
        $self->{htoolbar}->AddTool(TB_MORE, "More", Wx::Bitmap->new($Slic3r::var->("add.png"), wxBITMAP_TYPE_PNG), '');
        $self->{htoolbar}->AddTool(TB_FEWER, "Fewer", Wx::Bitmap->new($Slic3r::var->("delete.png"), wxBITMAP_TYPE_PNG), '');
        $self->{htoolbar}->AddSeparator;
        $self->{htoolbar}->AddTool(TB_45CCW, "45° ccw", Wx::Bitmap->new($Slic3r::var->("arrow_rotate_anticlockwise.png"), wxBITMAP_TYPE_PNG), '');
        $self->{htoolbar}->AddTool(TB_45CW, "45° cw", Wx::Bitmap->new($Slic3r::var->("arrow_rotate_clockwise.png"), wxBITMAP_TYPE_PNG), '');
        $self->{htoolbar}->AddTool(TB_SCALE, "Scale…", Wx::Bitmap->new($Slic3r::var->("arrow_out.png"), wxBITMAP_TYPE_PNG), '');
        $self->{htoolbar}->AddTool(TB_SPLIT, "Split", Wx::Bitmap->new($Slic3r::var->("shape_ungroup.png"), wxBITMAP_TYPE_PNG), '');
        $self->{htoolbar}->AddTool(TB_CUT, "Cut…", Wx::Bitmap->new($Slic3r::var->("package.png"), wxBITMAP_TYPE_PNG), '');
        $self->{htoolbar}->AddSeparator;
        $self->{htoolbar}->AddTool(TB_SETTINGS, "Settings…", Wx::Bitmap->new($Slic3r::var->("cog.png"), wxBITMAP_TYPE_PNG), '');
        $self->{htoolbar}->AddTool(TB_LAYERS, "Layer heights…", Wx::Bitmap->new($Slic3r::var->("layers.png"), wxBITMAP_TYPE_PNG), '');
    } else {
        my %tbar_buttons = (
            add             => "Add…",
            remove          => "Delete",
            reset           => "Delete All",
            arrange         => "Arrange",
            increase        => "",
            decrease        => "",
            rotate45ccw     => "",
            rotate45cw      => "",
            changescale     => "Scale…",
            split           => "Split",
            cut             => "Cut…",
            layers          => "Layer heights…",
            settings        => "Settings…",
        );
        $self->{btoolbar} = Wx::BoxSizer->new(wxHORIZONTAL);
        for (qw(add remove reset arrange increase decrease rotate45ccw rotate45cw changescale split cut layers settings)) {
            $self->{"btn_$_"} = Wx::Button->new($self, -1, $tbar_buttons{$_}, wxDefaultPosition, wxDefaultSize, wxBU_EXACTFIT);
            $self->{btoolbar}->Add($self->{"btn_$_"});
        }
    }

    # right pane buttons
    $self->{btn_export_gcode} = Wx::Button->new($self, -1, "Export G-code…", wxDefaultPosition, [-1, 30], wxBU_LEFT);
    $self->{btn_print} = Wx::Button->new($self, -1, "Print…", wxDefaultPosition, [-1, 30], wxBU_LEFT);
    $self->{btn_send_gcode} = Wx::Button->new($self, -1, "Send to printer", wxDefaultPosition, [-1, 30], wxBU_LEFT);
    $self->{btn_export_stl} = Wx::Button->new($self, -1, "Export STL…", wxDefaultPosition, [-1, 30], wxBU_LEFT);
    #$self->{btn_export_gcode}->SetFont($Slic3r::GUI::small_font);
    #$self->{btn_export_stl}->SetFont($Slic3r::GUI::small_font);
    $self->{btn_print}->Hide;
    $self->{btn_send_gcode}->Hide;
    
    if ($Slic3r::GUI::have_button_icons) {
        my %icons = qw(
            add             brick_add.png
            remove          brick_delete.png
            reset           cross.png
            arrange         bricks.png
            export_gcode    cog_go.png
            print           arrow_up.png
            send_gcode      arrow_up.png
            export_stl      brick_go.png
            
            increase        add.png
            decrease        delete.png
            rotate45cw      arrow_rotate_clockwise.png
            rotate45ccw     arrow_rotate_anticlockwise.png
            changescale     arrow_out.png
            split           shape_ungroup.png
            cut             package.png
            layers          cog.png
            settings        cog.png
        );
        for (grep $self->{"btn_$_"}, keys %icons) {
            $self->{"btn_$_"}->SetBitmap(Wx::Bitmap->new($Slic3r::var->($icons{$_}), wxBITMAP_TYPE_PNG));
        }
    }
    $self->selection_changed(0);
    $self->object_list_changed;
    EVT_BUTTON($self, $self->{btn_export_gcode}, sub {
        $self->export_gcode;
    });
    EVT_BUTTON($self, $self->{btn_print}, sub {
        $self->{print_file} = $self->export_gcode(Wx::StandardPaths::Get->GetTempDir());
    });
    EVT_LEFT_UP($self->{btn_send_gcode}, sub {
        my (undef, $e) = @_;
        
        my $alt = $e->ShiftDown;
        wxTheApp->CallAfter(sub {
            $self->prepare_send($alt);
        });
    });
    EVT_BUTTON($self, $self->{btn_export_stl}, \&export_stl);
    
    if ($self->{htoolbar}) {
        EVT_TOOL($self, TB_ADD, sub { $self->add; });
        EVT_TOOL($self, TB_REMOVE, sub { $self->remove() }); # explicitly pass no argument to remove
        EVT_TOOL($self, TB_RESET, sub { $self->reset; });
        EVT_TOOL($self, TB_ARRANGE, sub { $self->arrange; });
        EVT_TOOL($self, TB_MORE, sub { $self->increase; });
        EVT_TOOL($self, TB_FEWER, sub { $self->decrease; });
        EVT_TOOL($self, TB_45CW, sub { $_[0]->rotate(-45) });
        EVT_TOOL($self, TB_45CCW, sub { $_[0]->rotate(45) });
        EVT_TOOL($self, TB_SCALE, sub { $self->changescale(undef); });
        EVT_TOOL($self, TB_SPLIT, sub { $self->split_object; });
        EVT_TOOL($self, TB_CUT, sub { $_[0]->object_cut_dialog });
        EVT_TOOL($self, TB_LAYERS, sub { $_[0]->object_layers_dialog });
        EVT_TOOL($self, TB_SETTINGS, sub { $_[0]->object_settings_dialog });
    } else {
        EVT_BUTTON($self, $self->{btn_add}, sub { $self->add; });
        EVT_BUTTON($self, $self->{btn_remove}, sub { $self->remove() }); # explicitly pass no argument to remove
        EVT_BUTTON($self, $self->{btn_reset}, sub { $self->reset; });
        EVT_BUTTON($self, $self->{btn_arrange}, sub { $self->arrange; });
        EVT_BUTTON($self, $self->{btn_increase}, sub { $self->increase; });
        EVT_BUTTON($self, $self->{btn_decrease}, sub { $self->decrease; });
        EVT_BUTTON($self, $self->{btn_rotate45cw}, sub { $_[0]->rotate(-45) });
        EVT_BUTTON($self, $self->{btn_rotate45ccw}, sub { $_[0]->rotate(45) });
        EVT_BUTTON($self, $self->{btn_changescale}, sub { $self->changescale(undef); });
        EVT_BUTTON($self, $self->{btn_split}, sub { $self->split_object; });
        EVT_BUTTON($self, $self->{btn_cut}, sub { $_[0]->object_cut_dialog });
        EVT_BUTTON($self, $self->{btn_layers}, sub { $_[0]->object_layers_dialog });
        EVT_BUTTON($self, $self->{btn_settings}, sub { $_[0]->object_settings_dialog });
    }
    
    $_->SetDropTarget(Slic3r::GUI::Plater::DropTarget->new($self))
        for grep defined($_),
            $self, $self->{canvas}, $self->{canvas3D}, $self->{preview3D};
    
    EVT_COMMAND($self, -1, $THUMBNAIL_DONE_EVENT, sub {
        my ($self, $event) = @_;
        my ($obj_idx) = @{$event->GetData};
        return if !$self->{objects}[$obj_idx];  # object was deleted before thumbnail generation completed
        
        $self->on_thumbnail_made($obj_idx);
    });
    
    EVT_COMMAND($self, -1, $PROGRESS_BAR_EVENT, sub {
        my ($self, $event) = @_;
        my ($percent, $message) = @{$event->GetData};
        $self->on_progress_event($percent, $message);
    });
    
    EVT_COMMAND($self, -1, $ERROR_EVENT, sub {
        my ($self, $event) = @_;
        Slic3r::GUI::show_error($self, @{$event->GetData});
    });
    
    EVT_COMMAND($self, -1, $EXPORT_COMPLETED_EVENT, sub {
        my ($self, $event) = @_;
        $self->on_export_completed($event->GetData);
    });
    
    EVT_COMMAND($self, -1, $PROCESS_COMPLETED_EVENT, sub {
        my ($self, $event) = @_;
        $self->on_process_completed($event->GetData);
    });
    
    if ($Slic3r::have_threads) {
        my $timer_id = Wx::NewId();
        $self->{apply_config_timer} = Wx::Timer->new($self, $timer_id);
        EVT_TIMER($self, $timer_id, sub {
            my ($self, $event) = @_;
            $self->async_apply_config;
        });
    }
    
    $self->{canvas}->update_bed_size;
    if ($self->{canvas3D}) {
        $self->{canvas3D}->update_bed_size;
        $self->{canvas3D}->zoom_to_bed;
    }
    if ($self->{preview3D}) {
        $self->{preview3D}->set_bed_shape($self->{config}->bed_shape);
    }
    $self->on_model_change;
    
    {
        my $presets = $self->{presets_sizer} = Wx::FlexGridSizer->new(3, 3, 1, 2);
        $presets->AddGrowableCol(1, 1);
        $presets->SetFlexibleDirection(wxHORIZONTAL);
        my %group_labels = (
            print       => 'Print settings',
            filament    => 'Filament',
            printer     => 'Printer',
        );
        $self->{preset_choosers} = {};
        $self->{preset_choosers_names} = {};  # wxChoice* => []
        for my $group (qw(print filament printer)) {
            # label
            my $text = Wx::StaticText->new($self, -1, "$group_labels{$group}:", wxDefaultPosition, wxDefaultSize, wxALIGN_RIGHT);
            $text->SetFont($Slic3r::GUI::small_font);
            
            # dropdown control
            my $choice = Wx::BitmapComboBox->new($self, -1, "", wxDefaultPosition, wxDefaultSize, [], wxCB_READONLY);
            $self->{preset_choosers}{$group} = [$choice];
            # setup the listener
            EVT_COMBOBOX($choice, $choice, sub {
                my ($choice) = @_;
                wxTheApp->CallAfter(sub {
                    $self->_on_change_combobox($group, $choice);
                });
            });
            
            # settings button
            my $settings_btn = Wx::BitmapButton->new($self, -1, Wx::Bitmap->new($Slic3r::var->("cog.png"), wxBITMAP_TYPE_PNG), 
                wxDefaultPosition, wxDefaultSize, wxBORDER_NONE);
            EVT_BUTTON($self, $settings_btn, sub {
                $self->show_preset_editor($group, 0);
            });
            
            $presets->Add($text, 0, wxALIGN_RIGHT | wxALIGN_CENTER_VERTICAL | wxRIGHT, 4);
            $presets->Add($choice, 1, wxALIGN_CENTER_VERTICAL | wxEXPAND | wxBOTTOM, 0);
            $presets->Add($settings_btn, 0, wxALIGN_CENTER_VERTICAL | wxEXPAND | wxLEFT, 3);
        }
        
        {
            my $o = $self->{settings_override_panel} = Slic3r::GUI::Plater::OverrideSettingsPanel->new($self,
                on_change => sub {
                    $self->config_changed;
                });
            $o->set_editable(1);
            $o->set_opt_keys([ Slic3r::GUI::PresetEditor::Print->options ]);
            $self->{settings_override_config} = Slic3r::Config->new;
            $o->set_default_config($self->{settings_override_config});
            $o->set_config($self->{settings_override_config});
        }
        
        my $object_info_sizer;
        {
            my $box = Wx::StaticBox->new($self, -1, "Info");
            $object_info_sizer = Wx::StaticBoxSizer->new($box, wxVERTICAL);
            $object_info_sizer->SetMinSize([350,-1]);
            
            {
                my $sizer = Wx::BoxSizer->new(wxHORIZONTAL);
                $object_info_sizer->Add($sizer, 0, wxEXPAND | wxBOTTOM, 5);
                my $text = Wx::StaticText->new($self, -1, "Object:", wxDefaultPosition, wxDefaultSize, wxALIGN_LEFT);
                $text->SetFont($Slic3r::GUI::small_font);
                $sizer->Add($text, 0, wxALIGN_CENTER_VERTICAL);
                
                # We supply a bogus width to wxChoice (sizer will override it and stretch 
                # the control anyway), because if we leave the default (-1) it will stretch
                # too much according to the contents, and this is bad with long file names.
                $self->{object_info_choice} = Wx::Choice->new($self, -1, wxDefaultPosition, [100,-1], []);
                $self->{object_info_choice}->SetFont($Slic3r::GUI::small_font);
                $sizer->Add($self->{object_info_choice}, 1, wxALIGN_CENTER_VERTICAL);
                
                EVT_CHOICE($self, $self->{object_info_choice}, sub {
                    $self->select_object($self->{object_info_choice}->GetSelection);
                    $self->refresh_canvases;
                });
            }
            
            my $grid_sizer = Wx::FlexGridSizer->new(3, 4, 5, 5);
            $grid_sizer->SetFlexibleDirection(wxHORIZONTAL);
            $grid_sizer->AddGrowableCol(1, 1);
            $grid_sizer->AddGrowableCol(3, 1);
            $object_info_sizer->Add($grid_sizer, 0, wxEXPAND);
            
            my @info = (
                copies      => "Copies",
                size        => "Size",
                volume      => "Volume",
                facets      => "Facets",
                materials   => "Materials",
                manifold    => "Manifold",
            );
            while (my $field = shift @info) {
                my $label = shift @info;
                my $text = Wx::StaticText->new($self, -1, "$label:", wxDefaultPosition, wxDefaultSize, wxALIGN_LEFT);
                $text->SetFont($Slic3r::GUI::small_font);
                $grid_sizer->Add($text, 0);
                
                $self->{"object_info_$field"} = Wx::StaticText->new($self, -1, "", wxDefaultPosition, wxDefaultSize, wxALIGN_LEFT);
                $self->{"object_info_$field"}->SetFont($Slic3r::GUI::small_font);
                if ($field eq 'manifold') {
                    $self->{object_info_manifold_warning_icon} = Wx::StaticBitmap->new($self, -1, Wx::Bitmap->new($Slic3r::var->("error.png"), wxBITMAP_TYPE_PNG));
                    $self->{object_info_manifold_warning_icon}->Hide;
                    
                    my $h_sizer = Wx::BoxSizer->new(wxHORIZONTAL);
                    $h_sizer->Add($self->{object_info_manifold_warning_icon}, 0);
                    $h_sizer->Add($self->{"object_info_$field"}, 0);
                    $grid_sizer->Add($h_sizer, 0, wxEXPAND);
                } else {
                    $grid_sizer->Add($self->{"object_info_$field"}, 0);
                }
            }
        }

        my $print_info_sizer;
        {
            my $box = Wx::StaticBox->new($self, -1, "Print Summary");
            $print_info_sizer = Wx::StaticBoxSizer->new($box, wxVERTICAL);
            $print_info_sizer->SetMinSize([350,-1]);
            my $grid_sizer = Wx::FlexGridSizer->new(2, 2, 5, 5);
            $grid_sizer->SetFlexibleDirection(wxHORIZONTAL);
            $grid_sizer->AddGrowableCol(1, 1);
            $grid_sizer->AddGrowableCol(3, 1);
            $print_info_sizer->Add($grid_sizer, 0, wxEXPAND);
            my @info = (
                fil     => "Used Filament",
                cost    => "Cost",
            );
            while (my $field = shift @info) {
                my $label = shift @info;
                my $text = Wx::StaticText->new($self, -1, "$label:", wxDefaultPosition, wxDefaultSize, wxALIGN_RIGHT);
                $text->SetFont($Slic3r::GUI::small_font);
                $grid_sizer->Add($text, 0);
                
                $self->{"print_info_$field"} = Wx::StaticText->new($self, -1, "", wxDefaultPosition, wxDefaultSize, wxALIGN_LEFT);
                $self->{"print_info_$field"}->SetFont($Slic3r::GUI::small_font);
                $grid_sizer->Add($self->{"print_info_$field"}, 0);
            }
            $self->{sliced_info_box} = $print_info_sizer;
            
        }
        
        my $buttons_sizer = Wx::BoxSizer->new(wxHORIZONTAL);
        $buttons_sizer->AddStretchSpacer(1);
        $buttons_sizer->Add($self->{btn_export_stl}, 0, wxALIGN_RIGHT, 0);
        $buttons_sizer->Add($self->{btn_print}, 0, wxALIGN_RIGHT, 0);
        $buttons_sizer->Add($self->{btn_send_gcode}, 0, wxALIGN_RIGHT, 0);
        $buttons_sizer->Add($self->{btn_export_gcode}, 0, wxALIGN_RIGHT, 0);
        
        $self->{right_sizer} = my $right_sizer = Wx::BoxSizer->new(wxVERTICAL);
        $right_sizer->Add($presets, 0, wxEXPAND | wxTOP, 10) if defined $presets;
        $right_sizer->Add($buttons_sizer, 0, wxEXPAND | wxBOTTOM, 5);
        $right_sizer->Add($self->{settings_override_panel}, 1, wxEXPAND, 5);
        $right_sizer->Add($object_info_sizer, 0, wxEXPAND, 0);
        $right_sizer->Add($print_info_sizer, 0, wxEXPAND, 0);
        $right_sizer->Hide($print_info_sizer);
        
        my $hsizer = Wx::BoxSizer->new(wxHORIZONTAL);
        $hsizer->Add($self->{preview_notebook}, 1, wxEXPAND | wxTOP, 1);
        $hsizer->Add($right_sizer, 0, wxEXPAND | wxLEFT | wxRIGHT, 3);
        
        my $sizer = Wx::BoxSizer->new(wxVERTICAL);
        $sizer->Add($self->{htoolbar}, 0, wxEXPAND, 0) if $self->{htoolbar};
        $sizer->Add($self->{btoolbar}, 0, wxEXPAND, 0) if $self->{btoolbar};
        $sizer->Add($hsizer, 1, wxEXPAND, 0);
        
        $sizer->SetSizeHints($self);
        $self->SetSizer($sizer);
    }
    
    $self->load_presets;
    $self->_on_select_preset($_) for qw(printer filament print);
    
    return $self;
}

sub prompt_unsaved_changes {
    my ($self) = @_;
    
    foreach my $group (qw(printer filament print)) {
        foreach my $choice (@{$self->{preset_choosers}{$group}}) {
            my $pp = $self->{preset_choosers_names}{$choice};
            for my $i (0..$#$pp) {
                my $preset = first { $_->name eq $pp->[$i] } @{wxTheApp->presets->{$group}};
                if (!$preset->prompt_unsaved_changes($self)) {
                    # Restore the previous one
                    $choice->SetSelection($i);
                    return 0;
                }
            }
        }
    }
    return 1;
}

sub _on_change_combobox {
    my ($self, $group, $choice) = @_;
    
    if (0) {
        # This code is disabled because wxPerl doesn't provide GetCurrentSelection
        my $current_name = $self->{preset_choosers_names}{$choice}[$choice->GetCurrentSelection];
        my $current = first { $_->name eq $current_name } @{wxTheApp->presets->{$group}};
        if (!$current->prompt_unsaved_changes($self)) {
            # Restore the previous one
            $choice->SetSelection($choice->GetCurrentSelection);
            return;
        }
    } else {
        return 0 if !$self->prompt_unsaved_changes;
    }
    wxTheApp->CallAfter(sub {
        $self->_on_select_preset($group);
        
        # This will remove the "(modified)" mark from any dirty preset handled here.
        $self->load_presets;
    });
}

sub _on_select_preset {
	my ($self, $group) = @_;
	
	my @presets = $self->selected_presets($group);
	
	my $s_presets = $Slic3r::GUI::Settings->{presets};
	my $changed = !$s_presets->{$group} || $s_presets->{$group} ne $presets[0]->name;
    $s_presets->{$group} = $presets[0]->name;
    $s_presets->{"${group}_${_}"} = $presets[$_]->name for 1..$#presets;
	
	wxTheApp->save_settings;
	
	# Ignore overrides in the plater, we only care about the preset configs.
	my $config = $self->config(1);
	
	$self->on_extruders_change(scalar @{$config->get('nozzle_diameter')});
    
    if ($group eq 'print') {
        my $o_config = $self->{settings_override_config};
        my $o_panel  = $self->{settings_override_panel};
        
        if ($changed) {
            # Preserve current options if re-selecting the same preset
            $o_config->clear;
        }
        
        my $overridable = $config->get('overridable');
        
        # Add/remove options (we do it this way for preserving current options)
        foreach my $opt_key (@$overridable) {
            # Populate option with the default value taken from configuration
            # (re-set the override always, because if we here it means user
            # switched to this preset or opened/closed the editor, so he expects
            # the new values set in the editor to be used).
            $o_config->set($opt_key, $config->get($opt_key));
        }
        foreach my $opt_key (@{$o_config->get_keys}) {
            # Keep options listed among overridable and options added on the fly
            if ((none { $_ eq $opt_key } @$overridable)
                && (any { $_ eq $opt_key } $o_panel->fixed_options)) {
                $o_config->erase($opt_key);
            }
        }
        
        $o_panel->set_default_config($config);
        $o_panel->set_fixed_options(\@$overridable);
        $o_panel->update_optgroup;
    } elsif ($group eq 'printer') {
        # reload print and filament settings to honor their compatible_printer options
        $self->load_presets;
    }
    
    $self->config_changed;
}

sub load_config {
    my ($self, $config) = @_;
    
    # This method is called with the CLI options.
    # We add them to the visible overrides.
    $self->{settings_override_config}->apply($config);
    $self->{settings_override_panel}->update_optgroup;
    
    $self->config_changed;
}

sub GetFrame {
    my ($self) = @_;
    return &Wx::GetTopLevelParent($self);
}

sub load_presets {
    my ($self) = @_;
    
    my $selected_printer_name;
    foreach my $group (qw(printer filament print)) {
        my @presets = @{wxTheApp->presets->{$group}};
        
        # Skip presets not compatible with the selected printer, if they
        # have other compatible printers configured (and at least one of them exists).
        if ($group eq 'filament' || $group eq 'print') {
            my %printer_names = map { $_->name => 1 } @{ wxTheApp->presets->{printer} };
            for (my $i = 0; $i <= $#presets; ++$i) {
                my $config = $presets[$i]->dirty_config;
                next if !$config->has('compatible_printers');
                my @compat = @{$config->compatible_printers};
                if (@compat
                    && (none { $_ eq $selected_printer_name } @compat)
                    && (any { $printer_names{$_} } @compat)) {
                    splice @presets, $i, 1;
                    --$i;
                }
            }
        }
        
        # Only show the default presets if we have no other presets.
        if (@presets > 1) {
            @presets = grep { !$_->default } @presets;
        }
        
        # get the wxChoice objects for this group
        my @choosers = @{ $self->{preset_choosers}{$group} };
        
        # find the currently selected one(s) according to the saved file
        my @sel = ();
        if (my $current = $Slic3r::GUI::Settings->{presets}{$group}) {
            push @sel, grep defined, first { $presets[$_]->name eq $current } 0..$#presets;
        }
        for my $i (1..(@choosers-1)) {
            if (my $current = $Slic3r::GUI::Settings->{presets}{"${group}_$i"}) {
                push @sel, grep defined, first { $presets[$_]->name eq $current } 0..$#presets;
            }
        }
        @sel = (0) if !@sel;
        
        # populate the wxChoice objects
        my @preset_names = ();
        foreach my $choice (@choosers) {
            $choice->Clear;
            $self->{preset_choosers_names}{$choice} = [];
            foreach my $preset (@presets) {
                # load/generate the proper icon
                my $bitmap;
                if ($group eq 'filament') {
                    my $config = $preset->dirty_config;
                    if ($preset->default || !$config->has('filament_colour')) {
                        $bitmap = Wx::Bitmap->new($Slic3r::var->("spool.png"), wxBITMAP_TYPE_PNG);
                    } else {
                        my $rgb_hex = $config->filament_colour->[0];
                    
                        $rgb_hex =~ s/^#//;
                        my @rgb = unpack 'C*', pack 'H*', $rgb_hex;
                        my $image = Wx::Image->new(16,16);
                        $image->SetRGB(Wx::Rect->new(0,0,16,16), @rgb);
                        $bitmap = Wx::Bitmap->new($image);
                    }
                } elsif ($group eq 'print') {
                    $bitmap = Wx::Bitmap->new($Slic3r::var->("cog.png"), wxBITMAP_TYPE_PNG);
                } elsif ($group eq 'printer') {
                    $bitmap = Wx::Bitmap->new($Slic3r::var->("printer_empty.png"), wxBITMAP_TYPE_PNG);
                }
                $choice->AppendString($preset->dropdown_name, $bitmap);
                push @{$self->{preset_choosers_names}{$choice}}, $preset->name;
            }
            
            my $selected = shift @sel;
            if (defined $selected && $selected <= $#presets) {
                # call SetSelection() only after SetString() otherwise the new string
                # won't be picked up as the visible string
                $choice->SetSelection($selected);
                
                my $preset_name = $self->{preset_choosers_names}{$choice}[$selected];
                push @preset_names, $preset_name;
                # TODO: populate other filament preset placeholders
                $selected_printer_name = $preset_name if $group eq 'printer';
            }
        }
        
        $self->{print}->placeholder_parser->set("${group}_preset", [ @preset_names ]);
    }
}

sub select_preset_by_name {
    my ($self, $name, $group, $n) = @_;
    
    # $n is optional
    
    my $presets = wxTheApp->presets->{$group};
    my $choosers = $self->{preset_choosers}{$group};
    my $names = $self->{preset_choosers_names}{$choosers->[0]};
    my $i = first { $names->[$_] eq $name } 0..$#$names;
    return if !defined $i;
    
    if (defined $n && $n <= $#$choosers) {
        $choosers->[$n]->SetSelection($i);
    } else {
        $_->SetSelection($i) for @$choosers;
    }
    $self->_on_select_preset($group);
}

sub selected_presets {
    my ($self, $group) = @_;
    
    my %presets = ();
    foreach my $group (qw(printer filament print)) {
        $presets{$group} = [];
        foreach my $choice (@{$self->{preset_choosers}{$group}}) {
            my $sel = $choice->GetSelection;
            $sel = 0 if $sel == -1;
            push @{ $presets{$group} },
                grep { $_->name eq $self->{preset_choosers_names}{$choice}[$sel] }
                @{wxTheApp->presets->{$group}};
        }
    }
    return $group ? @{$presets{$group}} : %presets;
}

sub show_preset_editor {
    my ($self, $group, $i) = @_;
    
    my $class = "Slic3r::GUI::PresetEditorDialog::" . ucfirst($group);
    my $dlg = $class->new($self);
    
    my @presets = $self->selected_presets($group);
    $dlg->preset_editor->select_preset_by_name($presets[$i // 0]->name);
    $dlg->ShowModal;
    
    # Re-load the presets as they might have changed.
    $self->load_presets;
    
    # Select the preset that was last selected in the editor.
    $self->select_preset_by_name
        ($dlg->preset_editor->current_preset->name, $group, $i, 1);
}

# Returns the current config by merging the selected presets and the overrides.
sub config {
    my ($self, $ignore_overrides) = @_;
    
    # use a DynamicConfig because FullPrintConfig is not enough
    my $config = Slic3r::Config->new_from_defaults;
    
    # get defaults also for the values tracked by the Plater's config
    # (for example 'overridable')
    $config->apply(Slic3r::Config->new_from_defaults(@{$self->{config}->get_keys}));
    
    my %classes = map { $_ => "Slic3r::GUI::PresetEditor::".ucfirst($_) }
        qw(print filament printer);
    
    my %presets = $self->selected_presets;
    $config->apply($_->dirty_config) for @{ $presets{printer} };
    if (@{ $presets{filament} }) {
        my $filament_config = $presets{filament}[0]->dirty_config;
        
        for my $i (1..$#{ $presets{filament} }) {
            my $preset = $presets{filament}[$i];
            my $config = $preset->dirty_config;
            foreach my $opt_key (@{$config->get_keys}) {
                if ($filament_config->has($opt_key)) {
                    my $value = $filament_config->get($opt_key);
                    next unless ref $value eq 'ARRAY';
                    $value->[$i] = $config->get($opt_key)->[0];
                    $filament_config->set($opt_key, $value);
                }
            }
        }
        
        $config->apply($filament_config);
    }
    $config->apply($_->dirty_config) for @{ $presets{print} };
    $config->apply($self->{settings_override_config})
        unless $ignore_overrides;
    
    return $config;
}

sub add {
    my $self = shift;
    
    my @input_files = wxTheApp->open_model($self);
    $self->load_file($_) for @input_files;
}

sub add_tin {
    my $self = shift;
    
    my @input_files = wxTheApp->open_model($self);
    return if !@input_files;
    
    my $offset = Wx::GetNumberFromUser("", "Enter the minimum thickness in mm (i.e. the offset from the lowest point):", "2.5D TIN",
        5, 0, 1000000, $self);
    return if $offset < 0;
    
    foreach my $input_file (@input_files) {
        my $model = eval { Slic3r::Model->read_from_file($input_file) };
        Slic3r::GUI::show_error($self, $@) if $@;
        next if !$model;

        if ($model->looks_like_multipart_object) {
            Slic3r::GUI::show_error($self, "Multi-part models cannot be opened as 2.5D TIN files. Please load a single continuous mesh.");
            next;
        }
        
        my $model_object = $model->get_object(0);
        eval {
            $model_object->get_volume(0)->extrude_tin($offset);
        };
        Slic3r::GUI::show_error($self, $@) if $@;
        
        $self->load_model_objects($model_object);
    }
}

sub load_file {
    my $self = shift;
    my ($input_file, $obj_idx) = @_;
    
    $Slic3r::GUI::Settings->{recent}{skein_directory} = dirname($input_file);
    wxTheApp->save_settings;
    
    my $process_dialog = Wx::ProgressDialog->new('Loading…', "Processing input file…", 100, $self, 0);
    $process_dialog->Pulse;
    
    local $SIG{__WARN__} = Slic3r::GUI::warning_catcher($self);
    
    my $model = eval { Slic3r::Model->read_from_file($input_file) };
    Slic3r::GUI::show_error($self, $@) if $@;
    
    my @obj_idx = ();
    if (defined $model) {
        if ($model->looks_like_multipart_object) {
            my $dialog = Wx::MessageDialog->new($self,
                "This file contains several objects positioned at multiple heights. "
                . "Instead of considering them as multiple objects, should I consider\n"
                . "this file as a single object having multiple parts?\n",
                'Multi-part object detected', wxICON_WARNING | wxYES | wxNO);
            if ($dialog->ShowModal() == wxID_YES) {
                $model->convert_multipart_object;
            }
        }
        
        if (defined $obj_idx) {
            return () if $obj_idx >= $model->objects_count;
            @obj_idx = $self->load_model_objects($model->get_object($obj_idx));
        } else {
            @obj_idx = $self->load_model_objects(@{$model->objects});
        }
        
        my $i = 0;
        foreach my $obj_idx (@obj_idx) {
            $self->{objects}[$obj_idx]->input_file($input_file);
            $self->{objects}[$obj_idx]->input_file_obj_idx($i++);
        }
        $self->statusbar->SetStatusText("Loaded " . basename($input_file));
    }
    
    $process_dialog->Destroy;
    
    return @obj_idx;
}

sub load_model_objects {
    my ($self, @model_objects) = @_;
    
    my $bed_centerf = $self->bed_centerf;
    my $bed_shape = Slic3r::Polygon->new_scale(@{$self->{config}->bed_shape});
    my $bed_size = $bed_shape->bounding_box->size;
    
    my $need_arrange = 0;
    my $scaled_down = 0;
    my @obj_idx = ();
    foreach my $model_object (@model_objects) {
        my $o = $self->{model}->add_object($model_object);
        $o->repair;
        
        push @{ $self->{objects} }, Slic3r::GUI::Plater::Object->new(
            name => $model_object->name || basename($model_object->input_file),
        );
        push @obj_idx, $#{ $self->{objects} };
    
        if ($model_object->instances_count == 0) {
            # if object has no defined position(s) we need to rearrange everything after loading
            $need_arrange = 1;
        
            # add a default instance and center object around origin
            $o->center_around_origin;  # also aligns object to Z = 0
            $o->add_instance(offset => $bed_centerf);
        } else {
            # if object has defined positions we still need to ensure it's aligned to Z = 0
            $o->align_to_ground;
        }
        
        {
            # if the object is too large (more than 5 times the bed), scale it down
            my $size = $o->bounding_box->size;
            my $ratio = max(@$size[X,Y]) / unscale(max(@$bed_size[X,Y]));
            if ($ratio > 5) {
                $_->set_scaling_factor(1/$ratio) for @{$o->instances};
                $scaled_down = 1;
            }
        }
    
        $self->{print}->auto_assign_extruders($o);
        $self->{print}->add_model_object($o);
    }
    
    # if user turned autocentering off, automatic arranging would disappoint them
    if (!$Slic3r::GUI::Settings->{_}{autocenter}) {
        $need_arrange = 0;
    }
    
    if ($scaled_down) {
        Slic3r::GUI::show_info(
            $self,
            'Your object appears to be too large, so it was automatically scaled down to fit your print bed.',
            'Object too large?',
        );
    }
    
    $self->make_thumbnail($_) for @obj_idx;
    $self->arrange if $need_arrange;
    $self->on_model_change;
    
    # zoom to objects
    $self->{canvas3D}->zoom_to_volumes
        if $self->{canvas3D};
    
    $self->object_list_changed;
    
    return @obj_idx;
}

sub bed_centerf {
    my ($self) = @_;
    
    my $bed_shape = Slic3r::Polygon->new_scale(@{$self->{config}->bed_shape});
    my $bed_center = $bed_shape->bounding_box->center;
    return Slic3r::Pointf->new(unscale($bed_center->x), unscale($bed_center->y)); #)
}

sub remove {
    my $self = shift;
    my ($obj_idx) = @_;
    
    $self->stop_background_process;
    
    # Prevent toolpaths preview from rendering while we modify the Print object
    $self->{toolpaths2D}->enabled(0) if $self->{toolpaths2D};
    $self->{preview3D}->enabled(0) if $self->{preview3D};
    
    # if no object index is supplied, remove the selected one
    if (!defined $obj_idx) {
        ($obj_idx, undef) = $self->selected_object;
    }
    
    splice @{$self->{objects}}, $obj_idx, 1;
    $self->{model}->delete_object($obj_idx);
    $self->{print}->delete_object($obj_idx);
    $self->object_list_changed;
    
    $self->select_object(undef);
    $self->on_model_change;
}

sub reset {
    my $self = shift;
    
    $self->stop_background_process;
    
    # Prevent toolpaths preview from rendering while we modify the Print object
    $self->{toolpaths2D}->enabled(0) if $self->{toolpaths2D};
    $self->{preview3D}->enabled(0) if $self->{preview3D};
    
    @{$self->{objects}} = ();
    $self->{model}->clear_objects;
    $self->{print}->clear_objects;
    $self->object_list_changed;
    
    $self->select_object(undef);
    $self->on_model_change;
}

sub increase {
    my ($self, $copies) = @_;
    
    $copies //= 1;
    my ($obj_idx, $object) = $self->selected_object;
    my $model_object = $self->{model}->objects->[$obj_idx];
    my $instance = $model_object->instances->[-1];
    for my $i (1..$copies) {
        $instance = $model_object->add_instance(
            offset          => Slic3r::Pointf->new(map 10+$_, @{$instance->offset}),
            scaling_factor  => $instance->scaling_factor,
            rotation        => $instance->rotation,
        );
        $self->{print}->objects->[$obj_idx]->add_copy($instance->offset);
    }
    
    # only autoarrange if user has autocentering enabled
    $self->stop_background_process;
    if ($Slic3r::GUI::Settings->{_}{autocenter}) {
        $self->arrange;
    } else {
        $self->on_model_change;
    }
}

sub decrease {
    my ($self, $copies) = @_;
    
    $copies //= 1;
    $self->stop_background_process;
    
    my ($obj_idx, $object) = $self->selected_object;
    my $model_object = $self->{model}->objects->[$obj_idx];
    if ($model_object->instances_count > $copies) {
        for my $i (1..$copies) {
            $model_object->delete_last_instance;
            $self->{print}->objects->[$obj_idx]->delete_last_copy;
        }
    } else {
        $self->remove;
    }
    
    $self->on_model_change;
}

sub set_number_of_copies {
    my ($self) = @_;
    
    $self->pause_background_process;
    
    # get current number of copies
    my ($obj_idx, $object) = $self->selected_object;
    my $model_object = $self->{model}->objects->[$obj_idx];
    
    # prompt user
    my $copies = Wx::GetNumberFromUser("", "Enter the number of copies of the selected object:", "Copies", $model_object->instances_count, 0, 1000, $self);
    return if $copies == -1;
    my $diff = $copies - $model_object->instances_count;
    if ($diff == 0) {
        # no variation
        $self->resume_background_process;
    } elsif ($diff > 0) {
        $self->increase($diff);
    } elsif ($diff < 0) {
        $self->decrease(-$diff);
    }
}

sub rotate {
    my $self = shift;
    my ($angle, $axis) = @_;
    
    # angle is in degrees
    $axis //= Z;
    
    my ($obj_idx, $object) = $self->selected_object;
    return if !defined $obj_idx;
    
    my $model_object = $self->{model}->objects->[$obj_idx];
    my $model_instance = $model_object->instances->[0];
    
    # we need thumbnail to be computed before allowing rotation
    return if !$object->thumbnail;
    
    if (!defined $angle) {
        my $axis_name = $axis == X ? 'X' : $axis == Y ? 'Y' : 'Z';
        my $default = $axis == Z ? rad2deg($model_instance->rotation) : 0;
        # Wx::GetNumberFromUser() does not support decimal numbers
        $angle = Wx::GetTextFromUser("Enter the rotation angle:", "Rotate around $axis_name axis",
            $default, $self);
        return if !$angle || $angle !~ /^-?\d*(?:\.\d*)?$/ || $angle == -1;
    }
    
    $self->stop_background_process;
    
    if ($axis == Z) {
        my $new_angle = deg2rad($angle);
        $_->set_rotation($_->rotation + $new_angle) for @{ $model_object->instances };
        $object->transform_thumbnail($self->{model}, $obj_idx);
    } else {
        # rotation around X and Y needs to be performed on mesh
        # so we first apply any Z rotation
        $model_object->transform_by_instance($model_instance, 1);
        $model_object->rotate(deg2rad($angle), $axis);
        
        # realign object to Z = 0
        $model_object->center_around_origin;
        $self->make_thumbnail($obj_idx);
    }
    
    $model_object->update_bounding_box;
    # update print and start background processing
    $self->{print}->add_model_object($model_object, $obj_idx);
    
    $self->selection_changed;  # refresh info (size etc.)
    $self->on_model_change;
}

sub mirror {
    my ($self, $axis) = @_;
    
    my ($obj_idx, $object) = $self->selected_object;
    return if !defined $obj_idx;
    
    my $model_object = $self->{model}->objects->[$obj_idx];
    my $model_instance = $model_object->instances->[0];
    
    # apply Z rotation before mirroring
    $model_object->transform_by_instance($model_instance, 1);
    
    $model_object->mirror($axis);
    $model_object->update_bounding_box;
    
    # realign object to Z = 0
    $model_object->center_around_origin;
    $self->make_thumbnail($obj_idx);
        
    # update print and start background processing
    $self->stop_background_process;
    $self->{print}->add_model_object($model_object, $obj_idx);
    
    $self->selection_changed;  # refresh info (size etc.)
    $self->on_model_change;
}

sub changescale {
    my ($self, $axis, $tosize) = @_;
    
    my ($obj_idx, $object) = $self->selected_object;
    return if !defined $obj_idx;
    
    my $model_object = $self->{model}->objects->[$obj_idx];
    my $model_instance = $model_object->instances->[0];
    
    # we need thumbnail to be computed before allowing scaling
    return if !$object->thumbnail;
    
    my $object_size = $model_object->bounding_box->size;
    my $bed_size = Slic3r::Polygon->new_scale(@{$self->{config}->bed_shape})->bounding_box->size;
    
    if (defined $axis) {
        my $axis_name = $axis == X ? 'X' : $axis == Y ? 'Y' : 'Z';
        my $scale;
        if ($tosize) {
            my $cursize = $object_size->[$axis];
            # Wx::GetNumberFromUser() does not support decimal numbers
            my $newsize = Wx::GetTextFromUser(
                sprintf("Enter the new size for the selected object (print bed: %smm):", $bed_size->[$axis]),
                "Scale along $axis_name",
                $cursize, $self);
            return if !$newsize || $newsize !~ /^\d*(?:\.\d*)?$/ || $newsize < 0;
            $scale = $newsize / $cursize * 100;
        } else {
            # Wx::GetNumberFromUser() does not support decimal numbers
            $scale = Wx::GetTextFromUser("Enter the scale % for the selected object:",
                "Scale along $axis_name", 100, $self);
            $scale =~ s/%$//;
            return if !$scale || $scale !~ /^\d*(?:\.\d*)?$/ || $scale < 0;
        }
        
        # apply Z rotation before scaling
        $model_object->transform_by_instance($model_instance, 1);
        
        my $versor = [1,1,1];
        $versor->[$axis] = $scale/100;
        $model_object->scale_xyz(Slic3r::Pointf3->new(@$versor));
        # object was already aligned to Z = 0, so no need to realign it
        $self->make_thumbnail($obj_idx);
    } else {
        my $scale;
        if ($tosize) {
            my $cursize = max(@$object_size);
            # Wx::GetNumberFromUser() does not support decimal numbers
            my $newsize = Wx::GetTextFromUser("Enter the new max size for the selected object:",
                "Scale", $cursize, $self);
            return if !$newsize || $newsize !~ /^\d*(?:\.\d*)?$/ || $newsize < 0;
            $scale = $model_instance->scaling_factor * $newsize / $cursize * 100;
        } else {
            # max scale factor should be above 2540 to allow importing files exported in inches
            # Wx::GetNumberFromUser() does not support decimal numbers
            $scale = Wx::GetTextFromUser("Enter the scale % for the selected object:", 'Scale',
                $model_instance->scaling_factor*100, $self);
            return if !$scale || $scale !~ /^\d*(?:\.\d*)?$/ || $scale < 0;
        }
        return if !$scale || $scale < 0;
        
        $scale /= 100;  # turn percent into factor
        
        my $variation = $scale / $model_instance->scaling_factor;
        foreach my $range (@{ $model_object->layer_height_ranges }) {
            $range->[0] *= $variation;
            $range->[1] *= $variation;
        }
        $_->set_scaling_factor($scale) for @{ $model_object->instances };
        $object->transform_thumbnail($self->{model}, $obj_idx);
    }
    $model_object->update_bounding_box;
    
    # update print and start background processing
    $self->stop_background_process;
    $self->{print}->add_model_object($model_object, $obj_idx);
    
    $self->selection_changed(1);  # refresh info (size, volume etc.)
    $self->on_model_change;
}

sub arrange {
    my $self = shift;
    
    $self->pause_background_process;
    
    my $bb = Slic3r::Geometry::BoundingBoxf->new_from_points($self->{config}->bed_shape);
    my $success = $self->{model}->arrange_objects($self->config->min_object_distance, $bb);
    # ignore arrange failures on purpose: user has visual feedback and we don't need to warn him
    # when parts don't fit in print bed
    
    $self->on_model_change(1);
}

sub split_object {
    my $self = shift;
    
    my ($obj_idx, $current_object)  = $self->selected_object;
    
    # we clone model object because split_object() adds the split volumes
    # into the same model object, thus causing duplicates when we call load_model_objects()
    my $new_model = $self->{model}->clone;  # store this before calling get_object()
    my $current_model_object = $new_model->get_object($obj_idx);
    
    if ($current_model_object->volumes_count > 1) {
        Slic3r::GUI::warning_catcher($self)->("The selected object can't be split because it contains more than one volume/material.");
        return;
    }
    
    $self->pause_background_process;
    
    my @model_objects = @{$current_model_object->split_object};
    if (@model_objects == 1) {
        $self->resume_background_process;
        Slic3r::GUI::warning_catcher($self)->("The selected object couldn't be split because it contains only one part.");
        $self->resume_background_process;
        return;
    }
    
    foreach my $object (@model_objects) {
        $object->instances->[$_]->offset->translate($_ * 10, $_ * 10)
            for 1..$#{ $object->instances };
        
        # we need to center this single object around origin
        $object->center_around_origin;
    }

    # remove the original object before spawning the object_loaded event, otherwise 
    # we'll pass the wrong $obj_idx to it (which won't be recognized after the
    # thumbnail thread returns)
    $self->remove($obj_idx);
    $current_object = $obj_idx = undef;
    
    # load all model objects at once, otherwise the plate would be rearranged after each one
    # causing original positions not to be kept
    $self->load_model_objects(@model_objects);
}

sub toggle_print_stats {
    my ($self, $show) = @_;
    
    return if !$self->GetFrame->is_loaded;
    
    if ($show) {
        $self->{right_sizer}->Show($self->{sliced_info_box});
    } else {
        $self->{right_sizer}->Hide($self->{sliced_info_box});
    }
    $self->{right_sizer}->Layout;
}

sub config_changed {
    my $self = shift;
    
    my $config = $self->config;
    
    if ($Slic3r::GUI::autosave) {
        $config->save($Slic3r::GUI::autosave);
    }
    
    # Apply changes to the plater-specific config options.
    foreach my $opt_key (@{$self->{config}->diff($config)}) {
	    # Ignore overrides. No need to set them in our config; we'll use them directly below.
	    next if $opt_key eq 'overrides';
	    
        $self->{config}->set($opt_key, $config->get($opt_key));
        
        if ($opt_key eq 'bed_shape') {
            $self->{canvas}->update_bed_size;
            $self->{canvas3D}->update_bed_size if $self->{canvas3D};
            $self->{preview3D}->set_bed_shape($self->{config}->bed_shape)
                if $self->{preview3D};
            $self->on_model_change;
        } elsif ($opt_key eq 'serial_port') {
            if ($config->get('serial_port')) {
                $self->{btn_print}->Show;
            } else {
                $self->{btn_print}->Hide;
            }
            $self->Layout;
        } elsif ($opt_key eq 'octoprint_host') {
            if ($config->get('octoprint_host')) {
                $self->{btn_send_gcode}->Show;
            } else {
                $self->{btn_send_gcode}->Hide;
            }
            $self->Layout;
        }
    }
    
    return if !$self->GetFrame->is_loaded;
    
    $self->toggle_print_stats(0);
    
    if ($Slic3r::GUI::Settings->{_}{background_processing}) {
        # (re)start timer
        $self->schedule_background_process;
    } else {
        $self->async_apply_config;
    }
}

sub schedule_background_process {
    my ($self) = @_;
    
    warn 'schedule_background_process() is not supposed to be called when background processing is disabled'
        if !$Slic3r::GUI::Settings->{_}{background_processing};
    
    $self->{processed} = 0;
    
    if (defined $self->{apply_config_timer}) {
        $self->{apply_config_timer}->Start(PROCESS_DELAY, 1);  # 1 = one shot
    }
}

# Executed asynchronously by a timer every PROCESS_DELAY (0.5 second).
# The timer is started by schedule_background_process(), 
sub async_apply_config {
    my ($self) = @_;
    
    # pause process thread before applying new config
    # since we don't want to touch data that is being used by the threads
    $self->pause_background_process;
    
    # apply new config
    my $invalidated = $self->{print}->apply_config($self->config);
    
    # reset preview canvases (invalidated contents will be hidden)
    $self->{toolpaths2D}->reload_print if $self->{toolpaths2D};
    $self->{preview3D}->reload_print if $self->{preview3D};
    $self->{ObjectLayersDialog}->reload_preview if $self->{ObjectLayersDialog};
    
    if ($invalidated) {
        if (!$Slic3r::GUI::Settings->{_}{background_processing}) {
            $self->hide_preview;
            return;
        }
        
        # kill current thread if any
        $self->stop_background_process;
        # remove the sliced statistics box because something changed.
        $self->toggle_print_stats(0);
    } else {
        $self->resume_background_process;
    }
    
    # schedule a new process thread in case it wasn't running
    $self->start_background_process;
}

sub start_background_process {
    my ($self) = @_;
    
    return if !$Slic3r::have_threads;
    return if $self->{process_thread};
    
    if (!@{$self->{objects}}) {
        $self->on_process_completed;
        return;
    }
    
    # It looks like declaring a local $SIG{__WARN__} prevents the ugly
    # "Attempt to free unreferenced scalar" warning...
    local $SIG{__WARN__} = Slic3r::GUI::warning_catcher($self);
    
    # don't start process thread if config is not valid
    eval {
        # this will throw errors if config is not valid
        $self->config->validate;
        $self->{print}->validate;
    };
    if ($@) {
        $self->statusbar->SetStatusText($@);
        return;
    }
    
    if ($Slic3r::GUI::Settings->{_}{threads}) {
        $self->{print}->config->set('threads', $Slic3r::GUI::Settings->{_}{threads});
    }
    
    # start thread
    @_ = ();
    $self->{process_thread} = Slic3r::spawn_thread(sub {
        eval {
            $self->{print}->process;
        };
        if ($@) {
            Slic3r::debugf "Background process error: $@\n";
            Wx::PostEvent($self, Wx::PlThreadEvent->new(-1, $PROCESS_COMPLETED_EVENT, $@));
        } else {
            Wx::PostEvent($self, Wx::PlThreadEvent->new(-1, $PROCESS_COMPLETED_EVENT, undef));
        }
        Slic3r::thread_cleanup();
    });
    Slic3r::debugf "Background processing started.\n";
}

sub stop_background_process {
    my ($self) = @_;
    
    $self->{apply_config_timer}->Stop if defined $self->{apply_config_timer};
    $self->statusbar->SetCancelCallback(undef);
    $self->statusbar->StopBusy;
    $self->statusbar->SetStatusText("");
    
    $self->{toolpaths2D}->reload_print if $self->{toolpaths2D};
    $self->{preview3D}->reload_print if $self->{preview3D};
    $self->{ObjectLayersDialog}->reload_preview if $self->{ObjectLayersDialog};
    
    if ($self->{process_thread}) {
        Slic3r::debugf "Killing background process.\n";
        Slic3r::kill_all_threads();
        $self->{process_thread} = undef;
    } else {
        Slic3r::debugf "No background process running.\n";
    }
    
    # if there's an export process, kill that one as well
    if ($self->{export_thread}) {
        Slic3r::debugf "Killing background export process.\n";
        Slic3r::kill_all_threads();
        $self->{export_thread} = undef;
    }
}

sub pause_background_process {
    my ($self) = @_;
    
    if ($self->{process_thread} || $self->{export_thread}) {
        Slic3r::pause_all_threads();
        return 1;
    } elsif (defined $self->{apply_config_timer} && $self->{apply_config_timer}->IsRunning) {
        $self->{apply_config_timer}->Stop;
        return 1;
    }
    
    return 0;
}

sub resume_background_process {
    my ($self) = @_;
    
    if ($self->{process_thread} || $self->{export_thread}) {
        Slic3r::resume_all_threads();
    }
}

sub export_gcode {
    my ($self, $output_file) = @_;
    
    return if !@{$self->{objects}};
    
    if ($self->{export_gcode_output_file}) {
        Wx::MessageDialog->new($self, "Another export job is currently running.", 'Error', wxOK | wxICON_ERROR)->ShowModal;
        return;
    }
    
    # if process is not running, validate config
    # (we assume that if it is running, config is valid)
    eval {
        # this will throw errors if config is not valid
        $self->config->validate;
        $self->{print}->validate;
    };
    Slic3r::GUI::catch_error($self) and return;
    
    
    # apply config and validate print
    my $config = $self->config;
    eval {
        # this will throw errors if config is not valid
        $config->validate;
        $self->{print}->apply_config($config);
        $self->{print}->validate;
    };
    if (!$Slic3r::have_threads) {
        Slic3r::GUI::catch_error($self) and return;
    }
    
    # select output file
    if ($output_file) {
        $self->{export_gcode_output_file} = $self->{print}->output_filepath($output_file);
    } else {
        my $default_output_file = $self->{print}->output_filepath($main::opt{output} // '');
        my $dlg = Wx::FileDialog->new($self, 'Save G-code file as:', wxTheApp->output_path(dirname($default_output_file)),
            basename($default_output_file), &Slic3r::GUI::FILE_WILDCARDS->{gcode}, wxFD_SAVE | wxFD_OVERWRITE_PROMPT);
        if ($dlg->ShowModal != wxID_OK) {
            $dlg->Destroy;
            return;
        }
        my $path = Slic3r::decode_path($dlg->GetPath);
        $Slic3r::GUI::Settings->{_}{last_output_path} = dirname($path);
        wxTheApp->save_settings;
        $self->{export_gcode_output_file} = $path;
        $dlg->Destroy;
    }
    
    $self->statusbar->StartBusy;
    
    if ($Slic3r::have_threads) {
        $self->statusbar->SetCancelCallback(sub {
            $self->stop_background_process;
            $self->statusbar->SetStatusText("Export cancelled");
            $self->{export_gcode_output_file} = undef;
            $self->{send_gcode_file} = undef;
            
            # this updates buttons status
            $self->object_list_changed;
        });
        
        # Supress re-initialization of spline based layer heights
        #foreach my $object @{$self->{print}->objects} {
       # 	$object->layer_height_spline->suppressUpdate;
       # }
        $_->layer_height_spline->suppressUpdate for @{$self->{print}->objects};
        
        # start background process, whose completion event handler
        # will detect $self->{export_gcode_output_file} and proceed with export
        $self->start_background_process;
    } else {
        eval {
            $self->{print}->process;
            $self->{print}->export_gcode(output_file => $self->{export_gcode_output_file});
        };
        my $result = !Slic3r::GUI::catch_error($self);
        $self->on_export_completed($result);
    }
    
    # this updates buttons status
    $self->object_list_changed;
    $self->toggle_print_stats(1);
    
    return $self->{export_gcode_output_file};
}

# This gets called only if we have threads.
sub on_process_completed {
    my ($self, $error) = @_;
    
    $self->statusbar->SetCancelCallback(undef);
    $self->statusbar->StopBusy;
    $self->statusbar->SetStatusText($error // "");
    
    Slic3r::debugf "Background processing completed.\n";
    $self->{process_thread}->detach if $self->{process_thread};
    $self->{process_thread} = undef;
    $self->{processed} = 1;
    
    # if we're supposed to perform an explicit export let's display the error in a dialog
    if ($error && $self->{export_gcode_output_file}) {
        $self->{export_gcode_output_file} = undef;
        Slic3r::GUI::show_error($self, $error);
    }
    
    return if $error;
    $self->{toolpaths2D}->reload_print if $self->{toolpaths2D};
    $self->{preview3D}->reload_print if $self->{preview3D};
    $self->{ObjectLayersDialog}->reload_preview if $self->{ObjectLayersDialog};
    
    # if we have an export filename, start a new thread for exporting G-code
    if ($self->{export_gcode_output_file}) {
        @_ = ();
        
        # workaround for "Attempt to free un referenced scalar..."
        our $_thread_self = $self;
        
        $self->{export_thread} = Slic3r::spawn_thread(sub {
            eval {
                $_thread_self->{print}->export_gcode(output_file => $_thread_self->{export_gcode_output_file});
            };
            if ($@) {
                Wx::PostEvent($_thread_self, Wx::PlThreadEvent->new(-1, $ERROR_EVENT, shared_clone([ $@ ])));
                Wx::PostEvent($_thread_self, Wx::PlThreadEvent->new(-1, $EXPORT_COMPLETED_EVENT, 0));
            } else {
                Wx::PostEvent($_thread_self, Wx::PlThreadEvent->new(-1, $EXPORT_COMPLETED_EVENT, 1));
            }
            Slic3r::thread_cleanup();
        });
        Slic3r::debugf "Background G-code export started.\n";
    }
}

# This gets called also if we have no threads.
sub on_progress_event {
    my ($self, $percent, $message) = @_;
    
    $self->statusbar->SetProgress($percent);
    $self->statusbar->SetStatusText("$message…");
}

# This gets called also if we don't have threads.
sub on_export_completed {
    my ($self, $result) = @_;
    
    $self->statusbar->SetCancelCallback(undef);
    $self->statusbar->StopBusy;
    $self->statusbar->SetStatusText("");
    
    Slic3r::debugf "Background export process completed.\n";
    $self->{export_thread}->detach if $self->{export_thread};
    $self->{export_thread} = undef;
    
    my $message;
    my $send_gcode = 0;
    my $do_print = 0;
    if ($result) {
        if ($self->{print_file}) {
            $message = "File added to print queue";
            $do_print = 1;
        } elsif ($self->{send_gcode_file}) {
            $message = "Sending G-code file to the OctoPrint server...";
            $send_gcode = 1;
        } else {
            $message = "G-code file exported to " . $self->{export_gcode_output_file};
        }
    } else {
        $message = "Export failed";
    }
    $self->{export_gcode_output_file} = undef;
    $self->statusbar->SetStatusText($message);
    wxTheApp->notify($message);
    
    $self->do_print if $do_print;
    $self->send_gcode if $send_gcode;
    $self->{print_file} = undef;
    $self->{send_gcode_file} = undef;
    
    {
        my $fil = sprintf(
            '%.2fcm (%.2fcm³%s)',
            $self->{print}->total_used_filament / 10,
            $self->{print}->total_extruded_volume / 1000,
            $self->{print}->total_weight
                ? sprintf(', %.2fg', $self->{print}->total_weight)
                : '',
        );
        my $cost = $self->{print}->total_cost
            ? sprintf("%.2f" , $self->{print}->total_cost)
            : 'n.a.';
        $self->{print_info_fil}->SetLabel($fil);
        $self->{print_info_cost}->SetLabel($cost);
    }
    
    # this updates buttons status
    $self->object_list_changed;
}

sub do_print {
    my ($self) = @_;
    
    my $controller = $self->GetFrame->{controller} or return;
    
    my %current_presets = $self->selected_presets;
    
    my $printer_name = $current_presets{printer}->[0]->name;
    my $printer_panel = $controller->add_printer($printer_name, $self->config);
    
    my $filament_stats = $self->{print}->filament_stats;
    $filament_stats = { map { $current_presets{filament}[$_]->name => $filament_stats->{$_} } keys %$filament_stats };
    $printer_panel->load_print_job($self->{print_file}, $filament_stats);
    
    $self->GetFrame->select_tab(1);
}

sub prepare_send {
    my ($self, $skip_dialog) = @_;
    
    return if !$self->{btn_send_gcode}->IsEnabled;
    my $filename = basename($self->{print}->output_filepath($main::opt{output} // ''));

    if (!$skip_dialog) {
        # When the alt key is pressed, bypass the dialog.
        my $dlg = Slic3r::GUI::Plater::OctoPrintSpoolDialog->new($self, $filename);
        return unless $dlg->ShowModal == wxID_OK;
        $filename = $dlg->{filename};
    }

    if (!$Slic3r::GUI::Settings->{octoprint}{overwrite}) {
        my $progress = Wx::ProgressDialog->new('Querying OctoPrint…',
            "Checking whether file already exists…", 100, $self, 0);
        $progress->Pulse;

        my $ua = LWP::UserAgent->new;
        $ua->timeout(5);
        my $res = $ua->get(
            "http://" . $self->{config}->octoprint_host . "/api/files/local",
            'X-Api-Key' => $self->{config}->octoprint_apikey,
        );
        $progress->Destroy;
        if ($res->is_success) {
            if ($res->decoded_content =~ /"name":\s*"\Q$filename\E"/) {
                my $dialog = Wx::MessageDialog->new($self,
                    "It looks like a file with the same name already exists in the server. "
                        . "Shall I overwrite it?",
                    'OctoPrint', wxICON_WARNING | wxYES | wxNO);
                if ($dialog->ShowModal() == wxID_NO) {
                    return;
                }
            }
        } else {
            my $message = "Error while connecting to the OctoPrint server: " . $res->status_line;
            Slic3r::GUI::show_error($self, $message);
            return;
        }
    }

    $self->{send_gcode_file_print} = $Slic3r::GUI::Settings->{octoprint}{start};
    $self->{send_gcode_file} = $self->export_gcode(Wx::StandardPaths::Get->GetTempDir() . "/" . $filename);
}

sub send_gcode {
    my ($self) = @_;
    
    $self->statusbar->StartBusy;
    
    my $ua = LWP::UserAgent->new;
    $ua->timeout(180);
    
    my $path = Slic3r::encode_path($self->{send_gcode_file});
    my $res = $ua->post(
        "http://" . $self->{config}->octoprint_host . "/api/files/local",
        Content_Type => 'form-data',
        'X-Api-Key' => $self->{config}->octoprint_apikey,
        Content => [
            # OctoPrint doesn't like Windows paths so we use basename()
            # Also, since we need to read from filesystem we process it through encode_path()
            file => [ $path, basename($path) ],
            print => $self->{send_gcode_file_print} ? 1 : 0,
        ],
    );
    
    $self->statusbar->StopBusy;
    
    if ($res->is_success) {
        $self->statusbar->SetStatusText("G-code file successfully uploaded to the OctoPrint server");
    } else {
        my $message = "Error while uploading to the OctoPrint server: " . $res->status_line;
        Slic3r::GUI::show_error($self, $message);
        $self->statusbar->SetStatusText($message);
    }
}

sub export_stl {
    my $self = shift;
    
    return if !@{$self->{objects}};
        
    my $output_file = $self->_get_export_file('STL') or return;
    $self->{model}->write_stl($output_file, 1);
    $self->statusbar->SetStatusText("STL file exported to $output_file");
}

sub reload_from_disk {
    my ($self) = @_;
    
    my ($obj_idx, $object) = $self->selected_object;
    return if !defined $obj_idx;
    
    return if !$object->input_file
        || !-e $object->input_file;
    
    # Only reload the selected object and not all objects from the input file.
    my @new_obj_idx = $self->load_file($object->input_file, $object->input_file_obj_idx);
    return if !@new_obj_idx;
    
    my $model_object = $self->{model}->objects->[$obj_idx];
    foreach my $new_obj_idx (@new_obj_idx) {
        my $o = $self->{model}->objects->[$new_obj_idx];
        $o->clear_instances;
        $o->add_instance($_) for @{$model_object->instances};
        
        if ($o->volumes_count == $model_object->volumes_count) {
            for my $i (0..($o->volumes_count-1)) {
                $o->get_volume($i)->config->apply($model_object->get_volume($i)->config);
            }
        }
    }
    
    $self->remove($obj_idx);
    
    # TODO: refresh object list which contains wrong count and scale
    
    # Trigger thumbnail generation again, because the remove() method altered
    # object indexes before background thumbnail generation called its completion
    # event, so the on_thumbnail_made callback is called with the wrong $obj_idx.
    # When porting to C++ we'll probably have cleaner ways to do this.
    $self->make_thumbnail($_-1) for @new_obj_idx;
}

sub export_object_stl {
    my $self = shift;
    
    my ($obj_idx, $object) = $self->selected_object;
    return if !defined $obj_idx;
    
    my $model_object = $self->{model}->objects->[$obj_idx];
        
    my $output_file = $self->_get_export_file('STL') or return;
    $model_object->mesh->write_binary($output_file);
    $self->statusbar->SetStatusText("STL file exported to $output_file");
}

# Export function for a single AMF output
sub export_object_amf {
    my $self = shift;
    
    my ($obj_idx, $object) = $self->selected_object;
    return if !defined $obj_idx;
    
    my $local_model = Slic3r::Model->new;
    my $model_object = $self->{model}->objects->[$obj_idx];
    # copy model_object -> local_model
    $local_model->add_object($model_object);
        
    my $output_file = $self->_get_export_file('AMF') or return;
    $local_model->write_amf($output_file);
    $self->statusbar->SetStatusText("AMF file exported to $output_file");
}

sub export_amf {
    my $self = shift;
    
    return if !@{$self->{objects}};
        
    my $output_file = $self->_get_export_file('AMF') or return;
    $self->{model}->write_amf($output_file);
    $self->statusbar->SetStatusText("AMF file exported to $output_file");
}

sub _get_export_file {
    my $self = shift;
    my ($format) = @_;
    
    my $suffix = $format eq 'STL' ? '.stl' : '.amf';
    
    my $output_file = $main::opt{output};
    {
        $output_file = $self->{print}->output_filepath($output_file // '');
        $output_file =~ s/\.gcode$/$suffix/i;
        my $dlg;
        $dlg = Wx::FileDialog->new($self, "Save $format file as:", dirname($output_file),
            basename($output_file), &Slic3r::GUI::STL_MODEL_WILDCARD, wxFD_SAVE | wxFD_OVERWRITE_PROMPT)
            if $format eq 'STL';

        $dlg = Wx::FileDialog->new($self, "Save $format file as:", dirname($output_file),
            basename($output_file), &Slic3r::GUI::AMF_MODEL_WILDCARD, wxFD_SAVE | wxFD_OVERWRITE_PROMPT)
            if $format eq 'AMF';

        if ($dlg->ShowModal != wxID_OK) {
            $dlg->Destroy;
            return undef;
        }
        $output_file = Slic3r::decode_path($dlg->GetPath);
        $dlg->Destroy;
    }
    return $output_file;
}

sub make_thumbnail {
    my $self = shift;
    my ($obj_idx) = @_;
    
    my $plater_object = $self->{objects}[$obj_idx];
    $plater_object->thumbnail(Slic3r::ExPolygon::Collection->new);
    my $cb = sub {
        $plater_object->make_thumbnail($self->{model}, $obj_idx);
        
        if ($Slic3r::have_threads) {
            Wx::PostEvent($self, Wx::PlThreadEvent->new(-1, $THUMBNAIL_DONE_EVENT, shared_clone([ $obj_idx ])));
            Slic3r::thread_cleanup();
            threads->exit;
        } else {
            $self->on_thumbnail_made($obj_idx);
        }
    };
    
    @_ = ();
    $Slic3r::have_threads
        ? threads->create(sub { $cb->(); Slic3r::thread_cleanup(); })->detach
        : $cb->();
}

sub on_thumbnail_made {
    my $self = shift;
    my ($obj_idx) = @_;
    
    $self->{objects}[$obj_idx]->transform_thumbnail($self->{model}, $obj_idx);
    $self->refresh_canvases;
}

# this method gets called whenever print center is changed or the objects' bounding box changes
# (i.e. when an object is added/removed/moved/rotated/scaled)
sub on_model_change {
    my ($self, $force_autocenter) = @_;
    
    # reload the select submenu (if already initialized)
    if (my $menu = $self->GetFrame->{plater_select_menu}) {
        $menu->DeleteItem($_) for $menu->GetMenuItems;
        for my $i (0..$#{$self->{objects}}) {
            my $name = $self->{objects}->[$i]->name;
            my $count = $self->{model}->get_object($i)->instances_count;
            if ($count > 1) {
                $name .= " (${count}x)";
            }
            my $item = $self->GetFrame->_append_menu_item($menu, $name, 'Select object', sub {
                $self->select_object($i);
                $self->refresh_canvases;
            }, undef, undef, wxITEM_CHECK);
            $item->Check(1) if $self->{objects}->[$i]->selected;
        }
    }
    
    # reload the objects info choice
    if (my $choice = $self->{object_info_choice}) {
        $choice->Clear;
        for my $i (0..$#{$self->{objects}}) {
            my $name = $self->{objects}->[$i]->name;
            my $count = $self->{model}->get_object($i)->instances_count;
            if ($count > 1) {
                $name .= " (${count}x)";
            }
            $choice->Append($name);
        }
        my ($obj_idx, $object) = $self->selected_object;
        $choice->SetSelection($obj_idx // -1);
    }
    
    my $running = $self->pause_background_process;
    
    if ($Slic3r::GUI::Settings->{_}{autocenter} || $force_autocenter) {
        $self->{model}->center_instances_around_point($self->bed_centerf);
    }
    $self->refresh_canvases;
    
    my $invalidated = $self->{print}->reload_model_instances();
    
    if ($Slic3r::GUI::Settings->{_}{background_processing}) {
        if ($invalidated || !$running) {
            # The mere fact that no steps were invalidated when reloading model instances 
            # doesn't mean that all steps were done: for example, validation might have 
            # failed upon previous instance move, so we have no running thread and no steps
            # are invalidated on this move, thus we need to schedule a new run.
            $self->schedule_background_process;
            $self->toggle_print_stats(0);
        } else {
            $self->resume_background_process;
        }
    } else {
        $self->hide_preview;
    }
}

sub hide_preview {
    my ($self) = @_;
    
    my $sel = $self->{preview_notebook}->GetSelection;
    if ($sel == $self->{preview3D_page_idx} || $sel == $self->{toolpaths2D_page_idx}) {
        $self->{preview_notebook}->SetSelection(0);
    }
    $self->{processed} = 0;
}

sub on_extruders_change {
    my ($self, $num_extruders) = @_;
    
    my $choices = $self->{preset_choosers}{filament};
    while (@$choices < $num_extruders) {
        # copy strings from first choice
        my @presets = $choices->[0]->GetStrings;
        
        # initialize new choice
        my $choice = Wx::BitmapComboBox->new($self, -1, "", wxDefaultPosition, wxDefaultSize, [@presets], wxCB_READONLY);
        push @$choices, $choice;
        
        # copy icons from first choice
        $choice->SetItemBitmap($_, $choices->[0]->GetItemBitmap($_)) for 0..$#presets;
        
        # settings button
        my $settings_btn = Wx::BitmapButton->new($self, -1, Wx::Bitmap->new($Slic3r::var->("cog.png"), wxBITMAP_TYPE_PNG), 
            wxDefaultPosition, wxDefaultSize, wxBORDER_NONE);
        
        # insert new row into sizer
        $self->{presets_sizer}->Insert(6 + ($#$choices-1)*3, 0, 0);
        $self->{presets_sizer}->Insert(7 + ($#$choices-1)*3, $choice, 0, wxEXPAND | wxBOTTOM, FILAMENT_CHOOSERS_SPACING);
        $self->{presets_sizer}->Insert(8 + ($#$choices-1)*3, $settings_btn, 0, wxEXPAND | wxLEFT, 4);
        
        # setup the listeners
        EVT_COMBOBOX($choice, $choice, sub {
            my ($choice) = @_;
            wxTheApp->CallAfter(sub {
                $self->_on_change_combobox('filament', $choice);
            });
        });
        
        EVT_BUTTON($self, $settings_btn, sub {
            $self->show_preset_editor('filament', $#$choices);
        });
        
        # initialize selection
        my $i = first { $choice->GetString($_) eq ($Slic3r::GUI::Settings->{presets}{"filament_" . $#$choices} || '') } 0 .. $#presets;
        $choice->SetSelection($i || 0);
    }
    
    # remove unused choices if any
    while (@$choices > $num_extruders) {
        my $i = 6 + ($#$choices-1)*3;
        
        $self->{presets_sizer}->Remove($i);  # label
        $self->{presets_sizer}->Remove($i);  # wxChoice
        
        my $settings_btn = $self->{presets_sizer}->GetItem($i)->GetWindow;
        $self->{presets_sizer}->Remove($i);  # settings btn
        $settings_btn->Destroy;
        
        $choices->[-1]->Destroy;
        pop @$choices;
    }
    $self->Layout;
}

sub object_cut_dialog {
    my $self = shift;
    my ($obj_idx) = @_;
    
    if (!defined $obj_idx) {
        ($obj_idx, undef) = $self->selected_object;
    }
    
    if (!$Slic3r::GUI::have_OpenGL) {
        Slic3r::GUI::show_error($self, "Please install the OpenGL modules to use this feature (see build instructions).");
        return;
    }
    
    my $dlg = Slic3r::GUI::Plater::ObjectCutDialog->new($self,
		object              => $self->{objects}[$obj_idx],
		model_object        => $self->{model}->objects->[$obj_idx],
	);
	return unless $dlg->ShowModal == wxID_OK;
	
	if (my @new_objects = $dlg->NewModelObjects) {
	    my $process_dialog = Wx::ProgressDialog->new('Loading…', "Loading new objects…", 100, $self, 0);
        $process_dialog->Pulse;
        
	    $self->remove($obj_idx);
	    $self->load_model_objects(grep defined($_), @new_objects);
	    $self->arrange if @new_objects <= 2; # don't arrange for grid cuts
	    
	    $process_dialog->Destroy;
	}
}

sub object_layers_dialog {
    my $self = shift;
    my ($obj_idx) = @_;

    if (!defined $obj_idx) {
        ($obj_idx, undef) = $self->selected_object;
    }

    if (!$Slic3r::GUI::have_OpenGL) {
        Slic3r::GUI::show_error($self, "Please install the OpenGL modules to use this feature (see build instructions).");
        return;
    }

    $self->{ObjectLayersDialog} = Slic3r::GUI::Plater::ObjectLayersDialog->new($self,
		object              => $self->{objects}[$obj_idx],
		model_object        => $self->{model}->objects->[$obj_idx],
		obj_idx             => $obj_idx,
	);
	$self->{ObjectLayersDialog}->Show();
	
	EVT_CLOSE($self->{ObjectLayersDialog}, sub {
        my ($dlg, $event) = @_;
        $dlg->Destroy;
        $self->{ObjectLayersDialog} = undef;
    });
}

sub object_settings_dialog {
    my $self = shift;
    my ($obj_idx) = @_;
    
    if (!defined $obj_idx) {
        ($obj_idx, undef) = $self->selected_object;
    }
    my $model_object = $self->{model}->objects->[$obj_idx];
    
    # validate config before opening the settings dialog because
    # that dialog can't be closed if validation fails, but user
    # can't fix any error which is outside that dialog
    return unless $self->validate_config;
    
    my $dlg = Slic3r::GUI::Plater::ObjectSettingsDialog->new($self,
		object          => $self->{objects}[$obj_idx],
		model_object    => $model_object,
	);
	$self->pause_background_process;
	$dlg->ShowModal;
	
    # update thumbnail since parts may have changed
    if ($dlg->PartsChanged) {
	    # recenter and re-align to Z = 0
	    $model_object->center_around_origin;
        $self->make_thumbnail($obj_idx);
    }
	
	# update print
	if ($dlg->PartsChanged || $dlg->PartSettingsChanged) {
	    $self->stop_background_process;
        $self->{print}->reload_object($obj_idx);
        $self->on_model_change;
    } else {
        $self->resume_background_process;
    }
}

sub object_list_changed {
    my $self = shift;
    
    my $have_objects = @{$self->{objects}} ? 1 : 0;
    my $method = $have_objects ? 'Enable' : 'Disable';
    $self->{"btn_$_"}->$method
        for grep $self->{"btn_$_"}, qw(reset arrange export_gcode export_stl print send_gcode);
    
    if ($self->{export_gcode_output_file} || $self->{send_gcode_file}) {
        $self->{btn_export_gcode}->Disable;
        $self->{btn_print}->Disable;
        $self->{btn_send_gcode}->Disable;
    }
    
    if ($self->{htoolbar}) {
        $self->{htoolbar}->EnableTool($_, $have_objects)
            for (TB_RESET, TB_ARRANGE);
    }
}

sub selection_changed {
    my $self = shift;
    
    my ($obj_idx, $object) = $self->selected_object;
    my $have_sel = defined $obj_idx;
    
    if (my $menu = $self->GetFrame->{plater_select_menu}) {
        $_->Check(0) for $menu->GetMenuItems;
        if ($have_sel) {
            $menu->FindItemByPosition($obj_idx)->Check(1);
        }
    }
    
    my $method = $have_sel ? 'Enable' : 'Disable';
    $self->{"btn_$_"}->$method
        for grep $self->{"btn_$_"}, qw(remove increase decrease rotate45cw rotate45ccw changescale split cut layers settings);
    
    if ($self->{htoolbar}) {
        $self->{htoolbar}->EnableTool($_, $have_sel)
            for (TB_REMOVE, TB_MORE, TB_FEWER, TB_45CW, TB_45CCW, TB_SCALE, TB_SPLIT, TB_CUT, TB_LAYERS, TB_SETTINGS);
    }
    
    if ($self->{object_info_size}) { # have we already loaded the info pane?
        
        if ($have_sel) {
            my $model_object = $self->{model}->objects->[$obj_idx];
            $self->{object_info_choice}->SetSelection($obj_idx);
            $self->{object_info_copies}->SetLabel($model_object->instances_count);
            my $model_instance = $model_object->instances->[0];
            {
                my $size_string = sprintf "%.2f x %.2f x %.2f", @{$model_object->instance_bounding_box(0)->size};
                if ($model_instance->scaling_factor != 1) {
                    $size_string .= sprintf " (%s%%)", $model_instance->scaling_factor * 100;
                }
                $self->{object_info_size}->SetLabel($size_string);
            }
            $self->{object_info_materials}->SetLabel($model_object->materials_count);
            
            my $raw_mesh = $model_object->raw_mesh;
            $raw_mesh->repair;  # this calculates number_of_parts
            if (my $stats = $raw_mesh->stats) {
                $self->{object_info_volume}->SetLabel(sprintf('%.2f', $raw_mesh->volume * ($model_instance->scaling_factor**3)));
                $self->{object_info_facets}->SetLabel(sprintf('%d (%d shells)', $model_object->facets_count, $stats->{number_of_parts}));
                if (my $errors = sum(@$stats{qw(degenerate_facets edges_fixed facets_removed facets_added facets_reversed backwards_edges)})) {
                    $self->{object_info_manifold}->SetLabel(sprintf("Auto-repaired (%d errors)", $errors));
                    $self->{object_info_manifold_warning_icon}->Show;
                    
                    # we don't show normals_fixed because we never provide normals
	                # to admesh, so it generates normals for all facets
                    my $message = sprintf '%d degenerate facets, %d edges fixed, %d facets removed, %d facets added, %d facets reversed, %d backwards edges',
                        @$stats{qw(degenerate_facets edges_fixed facets_removed facets_added facets_reversed backwards_edges)};
                    $self->{object_info_manifold}->SetToolTipString($message);
                    $self->{object_info_manifold_warning_icon}->SetToolTipString($message);
                } else {
                    $self->{object_info_manifold}->SetLabel("Yes");
                }
            } else {
                $self->{object_info_facets}->SetLabel($object->facets);
            }
        } else {
            $self->{object_info_choice}->SetSelection(-1);
            $self->{"object_info_$_"}->SetLabel("") for qw(copies size volume facets materials manifold);
            $self->{object_info_manifold_warning_icon}->Hide;
            $self->{object_info_manifold}->SetToolTipString("");
        }
        $self->Layout;
    }
    
    # prepagate the event to the frame (a custom Wx event would be cleaner)
    $self->GetFrame->on_plater_selection_changed($have_sel);
}

sub select_object {
    my ($self, $obj_idx) = @_;
    
    $_->selected(0) for @{ $self->{objects} };
    if (defined $obj_idx) {
        $self->{objects}->[$obj_idx]->selected(1);
    }
    $self->selection_changed(1);
}

sub select_next {
    my ($self) = @_;
    
    return if !@{$self->{objects}};
    my ($obj_idx, $object) = $self->selected_object;
    if (!defined $obj_idx || $obj_idx == $#{$self->{objects}}) {
        $obj_idx = 0;
    } else {
        $obj_idx++;
    }
    $self->select_object($obj_idx);
    $self->refresh_canvases;
}

sub select_prev {
    my ($self) = @_;
    
    return if !@{$self->{objects}};
    my ($obj_idx, $object) = $self->selected_object;
    if (!defined $obj_idx || $obj_idx == 0) {
        $obj_idx = $#{$self->{objects}};
    } else {
        $obj_idx--;
    }
    $self->select_object($obj_idx);
    $self->refresh_canvases;
}

sub selected_object {
    my $self = shift;
    
    my $obj_idx = first { $self->{objects}[$_]->selected } 0..$#{ $self->{objects} };
    return undef if !defined $obj_idx;
    return ($obj_idx, $self->{objects}[$obj_idx]),
}

sub refresh_canvases {
    my ($self) = @_;
    
    $self->{canvas}->Refresh;
    $self->{canvas3D}->update if $self->{canvas3D};
    $self->{preview3D}->reload_print if $self->{preview3D};
}

sub validate_config {
    my $self = shift;
    
    eval {
        $self->config->validate;
    };
    return 0 if Slic3r::GUI::catch_error($self);    
    return 1;
}

sub statusbar {
    my $self = shift;
    return $self->GetFrame->{statusbar};
}

sub object_menu {
    my ($self) = @_;
    
    my $frame = $self->GetFrame;
    my $menu = Wx::Menu->new;
    $frame->_append_menu_item($menu, "Delete\tCtrl+Del", 'Remove the selected object', sub {
        $self->remove;
    }, undef, 'brick_delete.png');
    $frame->_append_menu_item($menu, "Increase copies\tCtrl++", 'Place one more copy of the selected object', sub {
        $self->increase;
    }, undef, 'add.png');
    $frame->_append_menu_item($menu, "Decrease copies\tCtrl+-", 'Remove one copy of the selected object', sub {
        $self->decrease;
    }, undef, 'delete.png');
    $frame->_append_menu_item($menu, "Set number of copies…", 'Change the number of copies of the selected object', sub {
        $self->set_number_of_copies;
    }, undef, 'textfield.png');
    $menu->AppendSeparator();
    $frame->_append_menu_item($menu, "Rotate 45° clockwise", 'Rotate the selected object by 45° clockwise', sub {
        $self->rotate(-45);
    }, undef, 'arrow_rotate_clockwise.png');
    $frame->_append_menu_item($menu, "Rotate 45° counter-clockwise", 'Rotate the selected object by 45° counter-clockwise', sub {
        $self->rotate(+45);
    }, undef, 'arrow_rotate_anticlockwise.png');
    
    my $rotateMenu = Wx::Menu->new;
    my $rotateMenuItem = $menu->AppendSubMenu($rotateMenu, "Rotate", 'Rotate the selected object by an arbitrary angle');
    wxTheApp->set_menu_item_icon($rotateMenuItem, 'textfield.png');
    $frame->_append_menu_item($rotateMenu, "Around X axis…", 'Rotate the selected object by an arbitrary angle around X axis', sub {
        $self->rotate(undef, X);
    }, undef, 'bullet_red.png');
    $frame->_append_menu_item($rotateMenu, "Around Y axis…", 'Rotate the selected object by an arbitrary angle around Y axis', sub {
        $self->rotate(undef, Y);
    }, undef, 'bullet_green.png');
    $frame->_append_menu_item($rotateMenu, "Around Z axis…", 'Rotate the selected object by an arbitrary angle around Z axis', sub {
        $self->rotate(undef, Z);
    }, undef, 'bullet_blue.png');
    
    my $mirrorMenu = Wx::Menu->new;
    my $mirrorMenuItem = $menu->AppendSubMenu($mirrorMenu, "Mirror", 'Mirror the selected object');
    wxTheApp->set_menu_item_icon($mirrorMenuItem, 'shape_flip_horizontal.png');
    $frame->_append_menu_item($mirrorMenu, "Along X axis…", 'Mirror the selected object along the X axis', sub {
        $self->mirror(X);
    }, undef, 'bullet_red.png');
    $frame->_append_menu_item($mirrorMenu, "Along Y axis…", 'Mirror the selected object along the Y axis', sub {
        $self->mirror(Y);
    }, undef, 'bullet_green.png');
    $frame->_append_menu_item($mirrorMenu, "Along Z axis…", 'Mirror the selected object along the Z axis', sub {
        $self->mirror(Z);
    }, undef, 'bullet_blue.png');
    
    my $scaleMenu = Wx::Menu->new;
    my $scaleMenuItem = $menu->AppendSubMenu($scaleMenu, "Scale", 'Scale the selected object along a single axis');
    wxTheApp->set_menu_item_icon($scaleMenuItem, 'arrow_out.png');
    $frame->_append_menu_item($scaleMenu, "Uniformly…", 'Scale the selected object along the XYZ axes', sub {
        $self->changescale(undef);
    });
    $frame->_append_menu_item($scaleMenu, "Along X axis…", 'Scale the selected object along the X axis', sub {
        $self->changescale(X);
    }, undef, 'bullet_red.png');
    $frame->_append_menu_item($scaleMenu, "Along Y axis…", 'Scale the selected object along the Y axis', sub {
        $self->changescale(Y);
    }, undef, 'bullet_green.png');
    $frame->_append_menu_item($scaleMenu, "Along Z axis…", 'Scale the selected object along the Z axis', sub {
        $self->changescale(Z);
    }, undef, 'bullet_blue.png');
    
    my $scaleToSizeMenu = Wx::Menu->new;
    my $scaleToSizeMenuItem = $menu->AppendSubMenu($scaleToSizeMenu, "Scale to size", 'Scale the selected object along a single axis');
    wxTheApp->set_menu_item_icon($scaleToSizeMenuItem, 'arrow_out.png');
    $frame->_append_menu_item($scaleToSizeMenu, "Uniformly…", 'Scale the selected object along the XYZ axes', sub {
        $self->changescale(undef, 1);
    });
    $frame->_append_menu_item($scaleToSizeMenu, "Along X axis…", 'Scale the selected object along the X axis', sub {
        $self->changescale(X, 1);
    }, undef, 'bullet_red.png');
    $frame->_append_menu_item($scaleToSizeMenu, "Along Y axis…", 'Scale the selected object along the Y axis', sub {
        $self->changescale(Y, 1);
    }, undef, 'bullet_green.png');
    $frame->_append_menu_item($scaleToSizeMenu, "Along Z axis…", 'Scale the selected object along the Z axis', sub {
        $self->changescale(Z, 1);
    }, undef, 'bullet_blue.png');
    
    $frame->_append_menu_item($menu, "Split", 'Split the selected object into individual parts', sub {
        $self->split_object;
    }, undef, 'shape_ungroup.png');
    $frame->_append_menu_item($menu, "Cut…", 'Open the 3D cutting tool', sub {
        $self->object_cut_dialog;
    }, undef, 'package.png');
    $frame->_append_menu_item($menu, "Layer heights…", 'Open the dynamic layer height control', sub {
        $self->object_layers_dialog;
    }, undef, 'cog.png');
    $menu->AppendSeparator();
    $frame->_append_menu_item($menu, "Settings…", 'Open the object editor dialog', sub {
        $self->object_settings_dialog;
    }, undef, 'cog.png');
    $menu->AppendSeparator();
    $frame->_append_menu_item($menu, "Reload from Disk", 'Reload the selected file from Disk', sub {
        $self->reload_from_disk;
    }, undef, 'arrow_refresh.png');
    $frame->_append_menu_item($menu, "Export object as STL…", 'Export this single object as STL file', sub {
        $self->export_object_stl;
    }, undef, 'brick_go.png');
    $frame->_append_menu_item($menu, "Export object and modifiers as AMF…", 'Export this single object and all associated modifiers as AMF file', sub {
        $self->export_object_amf;
    }, undef, 'brick_go.png');
    
    return $menu;
}

# Set a camera direction, zoom to all objects.
sub select_view {
    my ($self, $direction) = @_;
    my $idx_page = $self->{preview_notebook}->GetSelection;
    my $page = ($idx_page == &Wx::wxNOT_FOUND) ? '3D' : $self->{preview_notebook}->GetPageText($idx_page);
    if ($page eq 'Preview') {
        $self->{preview3D}->canvas->select_view($direction);
        $self->{canvas3D}->set_viewport_from_scene($self->{preview3D}->canvas);
    } else {
        $self->{canvas3D}->select_view($direction);
        $self->{preview3D}->canvas->set_viewport_from_scene($self->{canvas3D});
    }
}

package Slic3r::GUI::Plater::DropTarget;
use Wx::DND;
use base 'Wx::FileDropTarget';

sub new {
    my $class = shift;
    my ($window) = @_;
    my $self = $class->SUPER::new;
    $self->{window} = $window;
    return $self;
}

sub OnDropFiles {
    my $self = shift;
    my ($x, $y, $filenames) = @_;
    
    # stop scalars leaking on older perl
    # https://rt.perl.org/rt3/Public/Bug/Display.html?id=70602
    @_ = ();
    
    # only accept STL, OBJ and AMF files
    return 0 if grep !/\.(?:stl|obj|amf(?:\.xml)?)$/i, @$filenames;
    
    $self->{window}->load_file($_) for @$filenames;
}

# 2D preview of an object. Each object is previewed by its convex hull.
package Slic3r::GUI::Plater::Object;
use Moo;

use List::Util qw(first);
use Slic3r::Geometry qw(X Y Z MIN MAX deg2rad);

has 'name'                  => (is => 'rw', required => 1);
has 'input_file'            => (is => 'rw');
has 'input_file_obj_idx'    => (is => 'rw');
has 'thumbnail'             => (is => 'rw'); # ExPolygon::Collection in scaled model units with no transforms
has 'transformed_thumbnail' => (is => 'rw');
has 'instance_thumbnails'   => (is => 'ro', default => sub { [] });  # array of ExPolygon::Collection objects, each one representing the actual placed thumbnail of each instance in pixel units
has 'selected'              => (is => 'rw', default => sub { 0 });

sub make_thumbnail {
    my ($self, $model, $obj_idx) = @_;
    
    # make method idempotent
    $self->thumbnail->clear;
    
    my $mesh = $model->objects->[$obj_idx]->raw_mesh;
    if ($mesh->facets_count <= 5000) {
        # remove polygons with area <= 1mm
        my $area_threshold = Slic3r::Geometry::scale 1;
        $self->thumbnail->append(
            grep $_->area >= $area_threshold,
            @{ $mesh->horizontal_projection },   # horizontal_projection returns scaled expolygons
        );
        $self->thumbnail->simplify(0.5);
    } else {
        my $convex_hull = Slic3r::ExPolygon->new($mesh->convex_hull);
        $self->thumbnail->append($convex_hull);
    }
    
    return $self->thumbnail;
}

sub transform_thumbnail {
    my ($self, $model, $obj_idx) = @_;
    
    return unless defined $self->thumbnail;
    
    my $model_object = $model->objects->[$obj_idx];
    my $model_instance = $model_object->instances->[0];
    
    # the order of these transformations MUST be the same everywhere, including
    # in Slic3r::Print->add_model_object()
    my $t = $self->thumbnail->clone;
    $t->rotate($model_instance->rotation, Slic3r::Point->new(0,0));
    $t->scale($model_instance->scaling_factor);
    
    $self->transformed_thumbnail($t);
}

package Slic3r::GUI::Plater::OctoPrintSpoolDialog;
use Wx qw(:dialog :id :misc :sizer :icon wxTheApp);
use Wx::Event qw(EVT_BUTTON EVT_TEXT_ENTER);
use base 'Wx::Dialog';

sub new {
    my $class = shift;
    my ($parent, $filename) = @_;
    my $self = $class->SUPER::new($parent, -1, "Send to OctoPrint", wxDefaultPosition,
        [400, -1]);
    
    $self->{filename} = $filename;
    $Slic3r::GUI::Settings->{octoprint} //= {};
    
    my $optgroup;
    $optgroup = Slic3r::GUI::OptionsGroup->new(
        parent  => $self,
        title   => 'Send to OctoPrint',
        on_change => sub {
            my ($opt_id) = @_;
            
            if ($opt_id eq 'filename') {
                $self->{filename} = $optgroup->get_value($opt_id);
            } else {
                $Slic3r::GUI::Settings->{octoprint}{$opt_id} = $optgroup->get_value($opt_id);
            }
        },
        label_width => 200,
    );
    $optgroup->append_single_option_line(Slic3r::GUI::OptionsGroup::Option->new(
        opt_id      => 'filename',
        type        => 's',
        label       => 'File name',
        width       => 200,
        tooltip     => 'The name used for labelling the print job.',
        default     => $filename,
    ));
    $optgroup->append_single_option_line(Slic3r::GUI::OptionsGroup::Option->new(
        opt_id      => 'overwrite',
        type        => 'bool',
        label       => 'Overwrite existing file',
        tooltip     => 'If selected, any existing file with the same name will be overwritten without confirmation.',
        default     => $Slic3r::GUI::Settings->{octoprint}{overwrite} // 0,
    ));
    $optgroup->append_single_option_line(Slic3r::GUI::OptionsGroup::Option->new(
        opt_id      => 'start',
        type        => 'bool',
        label       => 'Start print',
        tooltip     => 'If selected, print will start after the upload.',
        default     => $Slic3r::GUI::Settings->{octoprint}{start} // 0,
    ));
    
    my $sizer = Wx::BoxSizer->new(wxVERTICAL);
    $sizer->Add($optgroup->sizer, 0, wxEXPAND | wxTOP | wxBOTTOM | wxLEFT | wxRIGHT, 10);
    
    my $buttons = $self->CreateStdDialogButtonSizer(wxOK | wxCANCEL);
    $sizer->Add($buttons, 0, wxEXPAND | wxBOTTOM | wxLEFT | wxRIGHT, 10);
    EVT_BUTTON($self, wxID_OK, sub {
        wxTheApp->save_settings;
        $self->EndModal(wxID_OK);
        $self->Close;  # needed on Linux
    });
    
    $self->SetSizer($sizer);
    $sizer->SetSizeHints($self);
    
    return $self;
}

1;<|MERGE_RESOLUTION|>--- conflicted
+++ resolved
@@ -12,18 +12,11 @@
 use threads::shared qw(shared_clone);
 use Wx qw(:button :cursor :dialog :filedialog :keycode :icon :font :id :misc 
     :panel :sizer :toolbar :window wxTheApp :notebook :combobox);
-<<<<<<< HEAD
-use Wx::Event qw(EVT_BUTTON EVT_COMMAND EVT_KEY_DOWN EVT_LIST_ITEM_ACTIVATED 
-    EVT_LIST_ITEM_DESELECTED EVT_LIST_ITEM_SELECTED EVT_MOUSE_EVENTS EVT_PAINT EVT_TOOL 
+use Wx::Event qw(EVT_BUTTON EVT_COMMAND EVT_KEY_DOWN EVT_MOUSE_EVENTS EVT_PAINT EVT_TOOL 
     EVT_CHOICE EVT_COMBOBOX EVT_TIMER EVT_NOTEBOOK_PAGE_CHANGED EVT_LEFT_UP EVT_CLOSE);
-use base 'Wx::Panel';
-=======
-use Wx::Event qw(EVT_BUTTON EVT_COMMAND EVT_KEY_DOWN EVT_MOUSE_EVENTS EVT_PAINT EVT_TOOL 
-    EVT_CHOICE EVT_COMBOBOX EVT_TIMER EVT_NOTEBOOK_PAGE_CHANGED EVT_LEFT_UP);
 use base qw(Wx::Panel Class::Accessor);
 
 __PACKAGE__->mk_accessors(qw(presets));
->>>>>>> 0e129e76
 
 use constant TB_ADD             => &Wx::NewId;
 use constant TB_REMOVE          => &Wx::NewId;
@@ -1574,9 +1567,6 @@
         });
         
         # Supress re-initialization of spline based layer heights
-        #foreach my $object @{$self->{print}->objects} {
-       # 	$object->layer_height_spline->suppressUpdate;
-       # }
         $_->layer_height_spline->suppressUpdate for @{$self->{print}->objects};
         
         # start background process, whose completion event handler
