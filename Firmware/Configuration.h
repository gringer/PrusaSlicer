#ifndef CONFIGURATION_H
#define CONFIGURATION_H

#include "boards.h"
#include "Configuration_prusa.h"

#define STR_HELPER(x) #x
#define STR(x) STR_HELPER(x)

// Firmware version
#define FW_version "3.0.12-RC2"
#define FW_build   106
#define FW_version_build FW_version " b" STR(FW_build)


#define FW_PRUSA3D_MAGIC "PRUSA3DFW"
#define FW_PRUSA3D_MAGIC_LEN 10
// The total size of the EEPROM is
// 4096 for the Atmega2560
#define EEPROM_TOP 4096
#define EEPROM_SILENT 4095
#define EEPROM_LANG 4094
#define EEPROM_BABYSTEP_X 4092
#define EEPROM_BABYSTEP_Y 4090
#define EEPROM_BABYSTEP_Z 4088
#define EEPROM_CALIBRATION_STATUS 4087
#define EEPROM_BABYSTEP_Z0 4085
#define EEPROM_FILAMENTUSED 4081
// uint32_t
#define EEPROM_TOTALTIME 4077

#define EEPROM_BED_CALIBRATION_CENTER     (EEPROM_TOTALTIME-2*4)
#define EEPROM_BED_CALIBRATION_VEC_X      (EEPROM_BED_CALIBRATION_CENTER-2*4)
#define EEPROM_BED_CALIBRATION_VEC_Y      (EEPROM_BED_CALIBRATION_VEC_X-2*4)

// Offsets of the Z heiths of the calibration points from the first point.
// The offsets are saved as 16bit signed int, scaled to tenths of microns.
#define EEPROM_BED_CALIBRATION_Z_JITTER   (EEPROM_BED_CALIBRATION_VEC_Y-2*8)
#define EEPROM_FARM_MODE (EEPROM_BED_CALIBRATION_Z_JITTER-1)
#define EEPROM_FARM_NUMBER (EEPROM_FARM_MODE-3)

// Correction of the bed leveling, in micrometers.
// Maximum 50 micrometers allowed.
// Bed correction is valid if set to 1. If set to zero or 255, the successive 4 bytes are invalid.
#define EEPROM_BED_CORRECTION_VALID (EEPROM_FARM_NUMBER-1)
#define EEPROM_BED_CORRECTION_LEFT  (EEPROM_BED_CORRECTION_VALID-1)
#define EEPROM_BED_CORRECTION_RIGHT (EEPROM_BED_CORRECTION_LEFT-1)
#define EEPROM_BED_CORRECTION_FRONT (EEPROM_BED_CORRECTION_RIGHT-1)
#define EEPROM_BED_CORRECTION_REAR  (EEPROM_BED_CORRECTION_FRONT-1)
#define EEPROM_TOSHIBA_FLASH_AIR_COMPATIBLITY (EEPROM_BED_CORRECTION_REAR-1)
#define EEPROM_PRINT_FLAG (EEPROM_TOSHIBA_FLASH_AIR_COMPATIBLITY-1)
#define EEPROM_PROBE_TEMP_SHIFT (EEPROM_PRINT_FLAG - 2*5) //5 x int for storing pinda probe temp shift relative to 50 C; unit: motor steps 
#define EEPROM_TEMP_CAL_ACTIVE (EEPROM_PROBE_TEMP_SHIFT - 1)
#define EEPROM_BOWDEN_LENGTH (EEPROM_TEMP_CAL_ACTIVE - 2*4) //4 x int for bowden lengths for multimaterial
#define EEPROM_CALIBRATION_STATUS_PINDA (EEPROM_BOWDEN_LENGTH - 1) //0 - not calibrated; 1 - calibrated
#define EEPROM_UVLO						(EEPROM_CALIBRATION_STATUS_PINDA - 1) //1 - uvlo during print
#define EEPROM_UVLO_CURRENT_POSITION	(EEPROM_UVLO-2*4) // 2 x float for current_position in X and Y axes
#define EEPROM_FILENAME (EEPROM_UVLO_CURRENT_POSITION - 8) //8chars to store filename without extension
#define EEPROM_FILE_POSITION (EEPROM_FILENAME - 4) //32 bit for uint32_t file position 
#define EEPROM_UVLO_CURRENT_POSITION_Z	(EEPROM_FILE_POSITION - 4) //float for current position in Z
#define EEPROM_UVLO_TARGET_HOTEND		(EEPROM_UVLO_CURRENT_POSITION_Z - 1)
#define EEPROM_UVLO_TARGET_BED			(EEPROM_UVLO_TARGET_HOTEND - 1)
#define EEPROM_UVLO_FEEDRATE			(EEPROM_UVLO_TARGET_BED - 2)
#define EEPROM_UVLO_FAN_SPEED			(EEPROM_UVLO_FEEDRATE - 1) 
#define EEPROM_FAN_CHECK_ENABLED		(EEPROM_UVLO_FAN_SPEED - 1)
#define EEPROM_UVLO_MESH_BED_LEVELING     (EEPROM_FAN_CHECK_ENABLED - 9*2)
#define EEPROM_UVLO_Z_MICROSTEPS     (EEPROM_UVLO_MESH_BED_LEVELING - 2)

// Crash detection mode EEPROM setting 
#define EEPROM_CRASH_DET       (EEPROM_UVLO_MESH_BED_LEVELING-12) 
// Filament sensor on/off EEPROM setting 
#define EEPROM_FSENSOR       (EEPROM_UVLO_MESH_BED_LEVELING-14) 
// Crash detection counter
#define EEPROM_CRASH_COUNT       (EEPROM_UVLO_MESH_BED_LEVELING-15)
// Filament runout/error coutner
#define EEPROM_FERROR_COUNT      (EEPROM_UVLO_MESH_BED_LEVELING-16)
// Power loss errors
#define EEPROM_POWER_COUNT       (EEPROM_UVLO_MESH_BED_LEVELING-17)

<<<<<<< HEAD
//TMC2130 configuration
#define EEPROM_TMC_AXIS_SIZE  //axis configuration block size
#define EEPROM_TMC_X (EEPROM_TMC + 0 * EEPROM_TMC_AXIS_SIZE) //X axis configuration blok
#define EEPROM_TMC_Y (EEPROM_TMC + 1 * EEPROM_TMC_AXIS_SIZE) //Y axis
#define EEPROM_TMC_Z (EEPROM_TMC + 2 * EEPROM_TMC_AXIS_SIZE) //Z axis
#define EEPROM_TMC_E (EEPROM_TMC + 3 * EEPROM_TMC_AXIS_SIZE) //E axis
//TMC2130 - X axis
#define EEPROM_TMC_X_USTEPS_INTPOL   (EEPROM_TMC_X +  0) // 1byte, bit 0..4 USTEPS, bit 7 INTPOL
#define EEPROM_TMC_X_PWM_AMPL        (EEPROM_TMC_X +  1) // 1byte (0..255)
#define EEPROM_TMC_X_PWM_GRAD_FREQ   (EEPROM_TMC_X +  2) // 1byte, bit 0..3 GRAD, bit 4..5 FREQ
#define EEPROM_TMC_X_TCOOLTHRS       (EEPROM_TMC_X +  3) // 2bytes (0..)
#define EEPROM_TMC_X_SG_THRS         (EEPROM_TMC_X +  5) // 1byte, (-64..+63)
#define EEPROM_TMC_X_CURRENT_H       (EEPROM_TMC_X +  6) // 1byte, (0..63)
#define EEPROM_TMC_X_CURRENT_R       (EEPROM_TMC_X +  7) // 1byte, (0..63)
#define EEPROM_TMC_X_HOME_SG_THRS    (EEPROM_TMC_X +  8) // 1byte, (-64..+63)
#define EEPROM_TMC_X_HOME_CURRENT_R  (EEPROM_TMC_X +  9) // 1byte, (-64..+63)
#define EEPROM_TMC_X_HOME_DTCOOLTHRS (EEPROM_TMC_X + 10) // 1byte (-128..+127)
#define EEPROM_TMC_X_DTCOOLTHRS_LOW  (EEPROM_TMC_X + 11) // 1byte (-128..+127)
#define EEPROM_TMC_X_DTCOOLTHRS_HIGH (EEPROM_TMC_X + 12) // 1byte (-128..+127)
#define EEPROM_TMC_X_SG_THRS_LOW     (EEPROM_TMC_X + 13) // 1byte, (-64..+63)
#define EEPROM_TMC_X_SG_THRS_HIGH    (EEPROM_TMC_X + 14) // 1byte, (-64..+63)
=======
#define EEPROM_XYZ_CAL_SKEW (EEPROM_POWER_COUNT - 4) //float for skew backup
>>>>>>> d807eb92

// Currently running firmware, each digit stored as uint16_t.
// The flavor differentiates a dev, alpha, beta, release candidate or a release version.
#define EEPROM_FIRMWARE_VERSION_END       (FW_PRUSA3D_MAGIC_LEN+8)
#define EEPROM_FIRMWARE_VERSION_FLAVOR    (FW_PRUSA3D_MAGIC_LEN+6)
#define EEPROM_FIRMWARE_VERSION_REVISION  (FW_PRUSA3D_MAGIC_LEN+4)
#define EEPROM_FIRMWARE_VERSION_MINOR     (FW_PRUSA3D_MAGIC_LEN+2)
#define EEPROM_FIRMWARE_VERSION_MAJOR     FW_PRUSA3D_MAGIC_LEN
// Magic string, indicating that the current or the previous firmware running was the Prusa3D firmware.
#define EEPROM_FIRMWARE_PRUSA_MAGIC 0

#define EEPROM_OFFSET 20 //offset for storing settings using M500
//#define EEPROM_OFFSET 

// This configuration file contains the basic settings.
// Advanced settings can be found in Configuration_adv.h
// BASIC SETTINGS: select your board type, temperature sensor type, axis scaling, and endstop configuration

// User-specified version info of this build to display in [Pronterface, etc] terminal window during
// startup. Implementation of an idea by Prof Braino to inform user that any changes made to this
// build by the user have been successfully uploaded into firmware.

//#define STRING_VERSION "1.0.2"

#define STRING_VERSION_CONFIG_H __DATE__ " " __TIME__ // build date and time
#define STRING_CONFIG_H_AUTHOR "(none, default config)" // Who made the changes.

// SERIAL_PORT selects which serial port should be used for communication with the host.
// This allows the connection of wireless adapters (for instance) to non-default port pins.
// Serial port 0 is still used by the Arduino bootloader regardless of this setting.
#define SERIAL_PORT 0

// This determines the communication speed of the printer
#define BAUDRATE 115200

// This enables the serial port associated to the Bluetooth interface
//#define BTENABLED              // Enable BT interface on AT90USB devices

// The following define selects which electronics board you have.
// Please choose the name from boards.h that matches your setup







// Define this to set a unique identifier for this printer, (Used by some programs to differentiate between machines)
// You can use an online service to generate a random UUID. (eg http://www.uuidgenerator.net/version4)
// #define MACHINE_UUID "00000000-0000-0000-0000-000000000000"

// This defines the number of extruders
#define EXTRUDERS 1

//// The following define selects which power supply you have. Please choose the one that matches your setup
// 1 = ATX
// 2 = X-Box 360 203Watts (the blue wire connected to PS_ON and the red wire to VCC)

#define POWER_SUPPLY 1





// Define this to have the electronics keep the power supply off on startup. If you don't know what this is leave it.
// #define PS_DEFAULT_OFF



// This makes temp sensor 1 a redundant sensor for sensor 0. If the temperatures difference between these sensors is to high the print will be aborted.
//#define TEMP_SENSOR_1_AS_REDUNDANT
#define MAX_REDUNDANT_TEMP_SENSOR_DIFF 10

// Actual temperature must be close to target for this long before M109 returns success
#define TEMP_RESIDENCY_TIME 3  // (seconds)
#define TEMP_HYSTERESIS 5       // (degC) range of +/- temperatures considered "close" to the target one
#define TEMP_WINDOW     1       // (degC) Window around target to start the residency timer x degC early.



// If your bed has low resistance e.g. .6 ohm and throws the fuse you can duty cycle it to reduce the
// average current. The value should be an integer and the heat bed will be turned on for 1 interval of
// HEATER_BED_DUTY_CYCLE_DIVIDER intervals.
//#define HEATER_BED_DUTY_CYCLE_DIVIDER 4

// If you want the M105 heater power reported in watts, define the BED_WATTS, and (shared for all extruders) EXTRUDER_WATTS
//#define EXTRUDER_WATTS (12.0*12.0/6.7) //  P=I^2/R
//#define BED_WATTS (12.0*12.0/1.1)      // P=I^2/R

// PID settings:
// Comment the following line to disable PID and enable bang-bang.
#define PIDTEMP
#define BANG_MAX 255 // limits current to nozzle while in bang-bang mode; 255=full current
#define PID_MAX BANG_MAX // limits current to nozzle while PID is active (see PID_FUNCTIONAL_RANGE below); 255=full current
#ifdef PIDTEMP
  //#define PID_DEBUG // Sends debug data to the serial port.
  //#define PID_OPENLOOP 1 // Puts PID in open loop. M104/M140 sets the output power from 0 to PID_MAX
  //#define SLOW_PWM_HEATERS // PWM with very low frequency (roughly 0.125Hz=8s) and minimum state time of approximately 1s useful for heaters driven by a relay
  #define PID_FUNCTIONAL_RANGE 10 // If the temperature difference between the target temperature and the actual temperature
                                  // is more then PID_FUNCTIONAL_RANGE then the PID will be shut off and the heater will be set to min/max.
  #define PID_INTEGRAL_DRIVE_MAX PID_MAX  //limit for the integral term
  #define K1 0.95 //smoothing factor within the PID
  #define PID_dT ((OVERSAMPLENR * 10.0)/(F_CPU / 64.0 / 256.0)) //sampling period of the temperature routine

// If you are using a pre-configured hotend then you can use one of the value sets by uncommenting it
// Ultimaker
    

// MakerGear
//    #define  DEFAULT_Kp 7.0
//    #define  DEFAULT_Ki 0.1
//    #define  DEFAULT_Kd 12

// Mendel Parts V9 on 12V
//    #define  DEFAULT_Kp 63.0
//    #define  DEFAULT_Ki 2.25
//    #define  DEFAULT_Kd 440
#endif // PIDTEMP


//this prevents dangerous Extruder moves, i.e. if the temperature is under the limit
//can be software-disabled for whatever purposes by
#define PREVENT_DANGEROUS_EXTRUDE
//if PREVENT_DANGEROUS_EXTRUDE is on, you can still disable (uncomment) very long bits of extrusion separately.
#define PREVENT_LENGTHY_EXTRUDE

#ifdef DEBUG_DISABLE_PREVENT_EXTRUDER
#undef PREVENT_DANGEROUS_EXTRUDE
#undef PREVENT_LENGTHY_EXTRUDE
#endif //DEBUG_DISABLE_PREVENT_EXTRUDER

#define EXTRUDE_MAXLENGTH (X_MAX_LENGTH+Y_MAX_LENGTH) //prevent extrusion of very large distances.

/*================== Thermal Runaway Protection ==============================
This is a feature to protect your printer from burn up in flames if it has
a thermistor coming off place (this happened to a friend of mine recently and
motivated me writing this feature).

The issue: If a thermistor come off, it will read a lower temperature than actual.
The system will turn the heater on forever, burning up the filament and anything
else around.

After the temperature reaches the target for the first time, this feature will 
start measuring for how long the current temperature stays below the target 
minus _HYSTERESIS (set_temperature - THERMAL_RUNAWAY_PROTECTION_HYSTERESIS).

If it stays longer than _PERIOD, it means the thermistor temperature
cannot catch up with the target, so something *may be* wrong. Then, to be on the
safe side, the system will he halt.

Bear in mind the count down will just start AFTER the first time the 
thermistor temperature is over the target, so you will have no problem if
your extruder heater takes 2 minutes to hit the target on heating.

*/
// If you want to enable this feature for all your extruder heaters,
// uncomment the 2 defines below:

// Parameters for all extruder heaters
//#define THERMAL_RUNAWAY_PROTECTION_PERIOD 40 //in seconds
//#define THERMAL_RUNAWAY_PROTECTION_HYSTERESIS 4 // in degree Celsius

// If you want to enable this feature for your bed heater,
// uncomment the 2 defines below:

// Parameters for the bed heater
//#define THERMAL_RUNAWAY_PROTECTION_BED_PERIOD 20 //in seconds
//#define THERMAL_RUNAWAY_PROTECTION_BED_HYSTERESIS 2 // in degree Celsius
//===========================================================================


//===========================================================================
//=============================Mechanical Settings===========================
//===========================================================================

// Uncomment the following line to enable CoreXY kinematics
// #define COREXY

// coarse Endstop Settings
#define ENDSTOPPULLUPS // Comment this out (using // at the start of the line) to disable the endstop pullup resistors

#ifndef ENDSTOPPULLUPS
  // fine endstop settings: Individual pullups. will be ignored if ENDSTOPPULLUPS is defined
  // #define ENDSTOPPULLUP_XMAX
  // #define ENDSTOPPULLUP_YMAX
  // #define ENDSTOPPULLUP_ZMAX
  // #define ENDSTOPPULLUP_XMIN
  // #define ENDSTOPPULLUP_YMIN
  // #define ENDSTOPPULLUP_ZMIN
#endif

#ifdef ENDSTOPPULLUPS
  #define ENDSTOPPULLUP_XMAX
  #define ENDSTOPPULLUP_YMAX
  #define ENDSTOPPULLUP_ZMAX
  #define ENDSTOPPULLUP_XMIN
  #define ENDSTOPPULLUP_YMIN
  #define ENDSTOPPULLUP_ZMIN
#endif

// The pullups are needed if you directly connect a mechanical endswitch between the signal and ground pins.

const bool X_MAX_ENDSTOP_INVERTING = false; // set to true to invert the logic of the endstop.
const bool Y_MAX_ENDSTOP_INVERTING = false; // set to true to invert the logic of the endstop.
const bool Z_MAX_ENDSTOP_INVERTING = true; // set to true to invert the logic of the endstop.
//#define DISABLE_MAX_ENDSTOPS
//#define DISABLE_MIN_ENDSTOPS

// Disable max endstops for compatibility with endstop checking routine
#if defined(COREXY) && !defined(DISABLE_MAX_ENDSTOPS)
  #define DISABLE_MAX_ENDSTOPS
#endif

// For Inverting Stepper Enable Pins (Active Low) use 0, Non Inverting (Active High) use 1
#define X_ENABLE_ON 0
#define Y_ENABLE_ON 0
#define Z_ENABLE_ON 0
#define E_ENABLE_ON 0 // For all extruders

// Disables axis when it's not being used.
#define DISABLE_X false
#define DISABLE_Y false
#define DISABLE_Z false
#define DISABLE_E false // For all extruders
#define DISABLE_INACTIVE_EXTRUDER true //disable only inactive extruders and keep active extruder enabled

#define INVERT_X_DIR true    // for Mendel set to false, for Orca set to true
#define INVERT_Y_DIR false    // for Mendel set to true, for Orca set to false
#define INVERT_Z_DIR true     // for Mendel set to false, for Orca set to true
#define INVERT_E0_DIR false   // for direct drive extruder v9 set to true, for geared extruder set to false
#define INVERT_E1_DIR false    // for direct drive extruder v9 set to true, for geared extruder set to false
#define INVERT_E2_DIR false   // for direct drive extruder v9 set to true, for geared extruder set to false

// ENDSTOP SETTINGS:
// Sets direction of endstops when homing; 1=MAX, -1=MIN
#define X_HOME_DIR -1
#define Y_HOME_DIR -1
#define Z_HOME_DIR -1

#ifdef DEBUG_DISABLE_SWLIMITS
#define min_software_endstops false
#define max_software_endstops false
#else
#define min_software_endstops true // If true, axis won't move to coordinates less than HOME_POS.
#define max_software_endstops true  // If true, axis won't move to coordinates greater than the defined lengths below.
#endif //DEBUG_DISABLE_SWLIMITS


#define X_MAX_LENGTH (X_MAX_POS - X_MIN_POS)
#define Y_MAX_LENGTH (Y_MAX_POS - Y_MIN_POS) 
#define Z_MAX_LENGTH (Z_MAX_POS - Z_MIN_POS)

#define Z_HEIGHT_HIDE_LIVE_ADJUST_MENU 2.0f

//============================= Bed Auto Leveling ===========================

//#define ENABLE_AUTO_BED_LEVELING // Delete the comment to enable (remove // at the start of the line)
#define Z_PROBE_REPEATABILITY_TEST  // If not commented out, Z-Probe Repeatability test will be included if Auto Bed Leveling is Enabled.

#ifdef ENABLE_AUTO_BED_LEVELING

// There are 2 different ways to pick the X and Y locations to probe:

//  - "grid" mode
//    Probe every point in a rectangular grid
//    You must specify the rectangle, and the density of sample points
//    This mode is preferred because there are more measurements.
//    It used to be called ACCURATE_BED_LEVELING but "grid" is more descriptive

//  - "3-point" mode
//    Probe 3 arbitrary points on the bed (that aren't colinear)
//    You must specify the X & Y coordinates of all 3 points

  #define AUTO_BED_LEVELING_GRID
  // with AUTO_BED_LEVELING_GRID, the bed is sampled in a
  // AUTO_BED_LEVELING_GRID_POINTSxAUTO_BED_LEVELING_GRID_POINTS grid
  // and least squares solution is calculated
  // Note: this feature occupies 10'206 byte
  #ifdef AUTO_BED_LEVELING_GRID

    // set the rectangle in which to probe
    #define LEFT_PROBE_BED_POSITION 15
    #define RIGHT_PROBE_BED_POSITION 170
    #define BACK_PROBE_BED_POSITION 180
    #define FRONT_PROBE_BED_POSITION 20

     // set the number of grid points per dimension
     // I wouldn't see a reason to go above 3 (=9 probing points on the bed)
    #define AUTO_BED_LEVELING_GRID_POINTS 2


  #else  // not AUTO_BED_LEVELING_GRID
    // with no grid, just probe 3 arbitrary points.  A simple cross-product
    // is used to esimate the plane of the print bed

      #define ABL_PROBE_PT_1_X 15
      #define ABL_PROBE_PT_1_Y 180
      #define ABL_PROBE_PT_2_X 15
      #define ABL_PROBE_PT_2_Y 20
      #define ABL_PROBE_PT_3_X 170
      #define ABL_PROBE_PT_3_Y 20

  #endif // AUTO_BED_LEVELING_GRID


  // these are the offsets to the probe relative to the extruder tip (Hotend - Probe)
  // X and Y offsets must be integers
  #define X_PROBE_OFFSET_FROM_EXTRUDER -25
  #define Y_PROBE_OFFSET_FROM_EXTRUDER -29
  #define Z_PROBE_OFFSET_FROM_EXTRUDER -12.35

  #define Z_RAISE_BEFORE_HOMING 4       // (in mm) Raise Z before homing (G28) for Probe Clearance.
                                        // Be sure you have this distance over your Z_MAX_POS in case

  #define XY_TRAVEL_SPEED 8000         // X and Y axis travel speed between probes, in mm/min

  #define Z_RAISE_BEFORE_PROBING 15    //How much the extruder will be raised before traveling to the first probing point.
  #define Z_RAISE_BETWEEN_PROBINGS 5  //How much the extruder will be raised when traveling from between next probing points

  //#define Z_PROBE_SLED // turn on if you have a z-probe mounted on a sled like those designed by Charles Bell
  //#define SLED_DOCKING_OFFSET 5 // the extra distance the X axis must travel to pickup the sled. 0 should be fine but you can push it further if you'd like.

  //If defined, the Probe servo will be turned on only during movement and then turned off to avoid jerk
  //The value is the delay to turn the servo off after powered on - depends on the servo speed; 300ms is good value, but you can try lower it.
  // You MUST HAVE the SERVO_ENDSTOPS defined to use here a value higher than zero otherwise your code will not compile.

//  #define PROBE_SERVO_DEACTIVATION_DELAY 300


//If you have enabled the Bed Auto Leveling and are using the same Z Probe for Z Homing,
//it is highly recommended you let this Z_SAFE_HOMING enabled!

  //#define Z_SAFE_HOMING   // This feature is meant to avoid Z homing with probe outside the bed area.
                          // When defined, it will:
                          // - Allow Z homing only after X and Y homing AND stepper drivers still enabled
                          // - If stepper drivers timeout, it will need X and Y homing again before Z homing
                          // - Position the probe in a defined XY point before Z Homing when homing all axis (G28)
                          // - Block Z homing only when the probe is outside bed area.

  #ifdef Z_SAFE_HOMING

    #define Z_SAFE_HOMING_X_POINT (X_MAX_LENGTH/2)    // X point for Z homing when homing all axis (G28)
    #define Z_SAFE_HOMING_Y_POINT (Y_MAX_LENGTH/2)    // Y point for Z homing when homing all axis (G28)

  #endif

  #ifdef AUTO_BED_LEVELING_GRID	// Check if Probe_Offset * Grid Points is greater than Probing Range
    #if X_PROBE_OFFSET_FROM_EXTRUDER < 0
      #if (-(X_PROBE_OFFSET_FROM_EXTRUDER * AUTO_BED_LEVELING_GRID_POINTS) >= (RIGHT_PROBE_BED_POSITION - LEFT_PROBE_BED_POSITION))
	     #error "The X axis probing range is not enough to fit all the points defined in AUTO_BED_LEVELING_GRID_POINTS"
	  #endif
	#else
      #if ((X_PROBE_OFFSET_FROM_EXTRUDER * AUTO_BED_LEVELING_GRID_POINTS) >= (RIGHT_PROBE_BED_POSITION - LEFT_PROBE_BED_POSITION))
	     #error "The X axis probing range is not enough to fit all the points defined in AUTO_BED_LEVELING_GRID_POINTS"
	  #endif
	#endif
    #if Y_PROBE_OFFSET_FROM_EXTRUDER < 0
      #if (-(Y_PROBE_OFFSET_FROM_EXTRUDER * AUTO_BED_LEVELING_GRID_POINTS) >= (BACK_PROBE_BED_POSITION - FRONT_PROBE_BED_POSITION))
	     #error "The Y axis probing range is not enough to fit all the points defined in AUTO_BED_LEVELING_GRID_POINTS"
	  #endif
	#else
      #if ((Y_PROBE_OFFSET_FROM_EXTRUDER * AUTO_BED_LEVELING_GRID_POINTS) >= (BACK_PROBE_BED_POSITION - FRONT_PROBE_BED_POSITION))
	     #error "The Y axis probing range is not enough to fit all the points defined in AUTO_BED_LEVELING_GRID_POINTS"
	  #endif
	#endif

	
  #endif
  
#endif // ENABLE_AUTO_BED_LEVELING


// The position of the homing switches
//#define MANUAL_HOME_POSITIONS  // If defined, MANUAL_*_HOME_POS below will be used
//#define BED_CENTER_AT_0_0  // If defined, the center of the bed is at (X=0, Y=0)

//Manual homing switch locations:
// For deltabots this means top and center of the Cartesian print volume.


// Offset of the extruders (uncomment if using more than one and relying on firmware to position when changing).
// The offset has to be X=0, Y=0 for the extruder 0 hotend (default extruder).
// For the other hotends it is their distance from the extruder 0 hotend.
// #define EXTRUDER_OFFSET_X {0.0, 20.00} // (in mm) for each extruder, offset of the hotend on the X axis
// #define EXTRUDER_OFFSET_Y {0.0, 5.00}  // (in mm) for each extruder, offset of the hotend on the Y axis

// The speed change that does not require acceleration (i.e. the software might assume it can be done instantaneously)
#define DEFAULT_XJERK                15       // (mm/sec)
#define DEFAULT_YJERK                15       // (mm/sec)
#define DEFAULT_ZJERK                 0.4     // (mm/sec)
#define DEFAULT_EJERK                 2.5     // (mm/sec)

//===========================================================================
//=============================Additional Features===========================
//===========================================================================

// Custom M code points
#define CUSTOM_M_CODES
#ifdef CUSTOM_M_CODES
  #define CUSTOM_M_CODE_SET_Z_PROBE_OFFSET 851
  #define Z_PROBE_OFFSET_RANGE_MIN -15
  #define Z_PROBE_OFFSET_RANGE_MAX -5
#endif


// EEPROM
// The microcontroller can store settings in the EEPROM, e.g. max velocity...
// M500 - stores parameters in EEPROM
// M501 - reads parameters from EEPROM (if you need reset them after you changed them temporarily).
// M502 - reverts to the default "factory settings".  You still need to store them in EEPROM afterwards if you want to.
//define this to enable EEPROM support
//#define EEPROM_SETTINGS
//to disable EEPROM Serial responses and decrease program space by ~1700 byte: comment this out:
// please keep turned on if you can.
//#define EEPROM_CHITCHAT



//LCD and SD support
#define ULTRA_LCD  //general LCD support, also 16x2
//#define DOGLCD  // Support for SPI LCD 128x64 (Controller ST7565R graphic Display Family)
#define SDSUPPORT // Enable SD Card Support in Hardware Console
//#define SDSLOW // Use slower SD transfer mode (not normally needed - uncomment if you're getting volume init error)
#define SD_CHECK_AND_RETRY // Use CRC checks and retries on the SD communication
#define ENCODER_PULSES_PER_STEP 2 // Increase if you have a high resolution encoder
#define ENCODER_STEPS_PER_MENU_ITEM 2 // Set according to ENCODER_PULSES_PER_STEP or your liking
//#define ULTIMAKERCONTROLLER //as available from the Ultimaker online store.
//#define ULTIPANEL  //the UltiPanel as on Thingiverse
//#define LCD_FEEDBACK_FREQUENCY_HZ 1000	// this is the tone frequency the buzzer plays when on UI feedback. ie Screen Click
//#define LCD_FEEDBACK_FREQUENCY_DURATION_MS 100 // the duration the buzzer plays the UI feedback sound. ie Screen Click

// The MaKr3d Makr-Panel with graphic controller and SD support
// http://reprap.org/wiki/MaKr3d_MaKrPanel
//#define MAKRPANEL

// The RepRapDiscount Smart Controller (white PCB)
// http://reprap.org/wiki/RepRapDiscount_Smart_Controller
#define REPRAP_DISCOUNT_SMART_CONTROLLER

// The GADGETS3D G3D LCD/SD Controller (blue PCB)
// http://reprap.org/wiki/RAMPS_1.3/1.4_GADGETS3D_Shield_with_Panel
//#define G3D_PANEL

// The RepRapDiscount FULL GRAPHIC Smart Controller (quadratic white PCB)
// http://reprap.org/wiki/RepRapDiscount_Full_Graphic_Smart_Controller
//
// ==> REMEMBER TO INSTALL U8glib to your ARDUINO library folder: http://code.google.com/p/u8glib/wiki/u8glib
//#define REPRAP_DISCOUNT_FULL_GRAPHIC_SMART_CONTROLLER

// The RepRapWorld REPRAPWORLD_KEYPAD v1.1
// http://reprapworld.com/?products_details&products_id=202&cPath=1591_1626
//#define REPRAPWORLD_KEYPAD
//#define REPRAPWORLD_KEYPAD_MOVE_STEP 10.0 // how much should be moved when a key is pressed, eg 10.0 means 10mm per click

// The Elefu RA Board Control Panel
// http://www.elefu.com/index.php?route=product/product&product_id=53
// REMEMBER TO INSTALL LiquidCrystal_I2C.h in your ARDUINO library folder: https://github.com/kiyoshigawa/LiquidCrystal_I2C
//#define RA_CONTROL_PANEL

//automatic expansion
#if defined (MAKRPANEL)
 #define DOGLCD
 #define SDSUPPORT
 #define ULTIPANEL
 #define NEWPANEL
 #define DEFAULT_LCD_CONTRAST 17
#endif

#if defined (REPRAP_DISCOUNT_FULL_GRAPHIC_SMART_CONTROLLER)
 #define DOGLCD
 #define U8GLIB_ST7920
 #define REPRAP_DISCOUNT_SMART_CONTROLLER
#endif

#if defined(ULTIMAKERCONTROLLER) || defined(REPRAP_DISCOUNT_SMART_CONTROLLER) || defined(G3D_PANEL)
 #define ULTIPANEL
 #define NEWPANEL
#endif

#if defined(REPRAPWORLD_KEYPAD)
  #define NEWPANEL
  #define ULTIPANEL
#endif
#if defined(RA_CONTROL_PANEL)
 #define ULTIPANEL
 #define NEWPANEL
 #define LCD_I2C_TYPE_PCA8574
 #define LCD_I2C_ADDRESS 0x27   // I2C Address of the port expander
#endif

//I2C PANELS

//#define LCD_I2C_SAINSMART_YWROBOT
#ifdef LCD_I2C_SAINSMART_YWROBOT
  // This uses the LiquidCrystal_I2C library ( https://bitbucket.org/fmalpartida/new-liquidcrystal/wiki/Home )
  // Make sure it is placed in the Arduino libraries directory.
  #define LCD_I2C_TYPE_PCF8575
  #define LCD_I2C_ADDRESS 0x27   // I2C Address of the port expander
  #define NEWPANEL
  #define ULTIPANEL
#endif

// PANELOLU2 LCD with status LEDs, separate encoder and click inputs
//#define LCD_I2C_PANELOLU2
#ifdef LCD_I2C_PANELOLU2
  // This uses the LiquidTWI2 library v1.2.3 or later ( https://github.com/lincomatic/LiquidTWI2 )
  // Make sure the LiquidTWI2 directory is placed in the Arduino or Sketchbook libraries subdirectory.
  // (v1.2.3 no longer requires you to define PANELOLU in the LiquidTWI2.h library header file)
  // Note: The PANELOLU2 encoder click input can either be directly connected to a pin
  //       (if BTN_ENC defined to != -1) or read through I2C (when BTN_ENC == -1).
  #define LCD_I2C_TYPE_MCP23017
  #define LCD_I2C_ADDRESS 0x20 // I2C Address of the port expander
  #define LCD_USE_I2C_BUZZER //comment out to disable buzzer on LCD
  #define NEWPANEL
  #define ULTIPANEL

  #ifndef ENCODER_PULSES_PER_STEP
	#define ENCODER_PULSES_PER_STEP 4
  #endif

  #ifndef ENCODER_STEPS_PER_MENU_ITEM
	#define ENCODER_STEPS_PER_MENU_ITEM 2
  #endif


  #ifdef LCD_USE_I2C_BUZZER
	#define LCD_FEEDBACK_FREQUENCY_HZ 1000
	#define LCD_FEEDBACK_FREQUENCY_DURATION_MS 100
  #endif

#endif

// Panucatt VIKI LCD with status LEDs, integrated click & L/R/U/P buttons, separate encoder inputs
//#define LCD_I2C_VIKI
#ifdef LCD_I2C_VIKI
  // This uses the LiquidTWI2 library v1.2.3 or later ( https://github.com/lincomatic/LiquidTWI2 )
  // Make sure the LiquidTWI2 directory is placed in the Arduino or Sketchbook libraries subdirectory.
  // Note: The pause/stop/resume LCD button pin should be connected to the Arduino
  //       BTN_ENC pin (or set BTN_ENC to -1 if not used)
  #define LCD_I2C_TYPE_MCP23017
  #define LCD_I2C_ADDRESS 0x20 // I2C Address of the port expander
  #define LCD_USE_I2C_BUZZER //comment out to disable buzzer on LCD (requires LiquidTWI2 v1.2.3 or later)
  #define NEWPANEL
  #define ULTIPANEL
#endif

// Shift register panels
// ---------------------
// 2 wire Non-latching LCD SR from:
// https://bitbucket.org/fmalpartida/new-liquidcrystal/wiki/schematics#!shiftregister-connection 

//#define SAV_3DLCD
#ifdef SAV_3DLCD
   #define SR_LCD_2W_NL    // Non latching 2 wire shiftregister
   #define NEWPANEL
   #define ULTIPANEL
#endif


#ifdef ULTIPANEL
//  #define NEWPANEL  //enable this if you have a click-encoder panel
  #define SDSUPPORT
  #define ULTRA_LCD
  #ifdef DOGLCD // Change number of lines to match the DOG graphic display
    #define LCD_WIDTH 20
    #define LCD_HEIGHT 5
  #else
    #define LCD_WIDTH 20
    #define LCD_HEIGHT 4
  #endif
#else //no panel but just LCD
  #ifdef ULTRA_LCD
  #ifdef DOGLCD // Change number of lines to match the 128x64 graphics display
    #define LCD_WIDTH 20
    #define LCD_HEIGHT 5
  #else
    #define LCD_WIDTH 16
    #define LCD_HEIGHT 2
  #endif
  #endif
#endif

// default LCD contrast for dogm-like LCD displays
#ifdef DOGLCD
# ifndef DEFAULT_LCD_CONTRAST
#  define DEFAULT_LCD_CONTRAST 32
# endif
#endif

// Increase the FAN pwm frequency. Removes the PWM noise but increases heating in the FET/Arduino
//#define FAST_PWM_FAN

// Temperature status LEDs that display the hotend and bet temperature.
// If all hotends and bed temperature and temperature setpoint are < 54C then the BLUE led is on.
// Otherwise the RED led is on. There is 1C hysteresis.
//#define TEMP_STAT_LEDS

// Use software PWM to drive the fan, as for the heaters. This uses a very low frequency
// which is not ass annoying as with the hardware PWM. On the other hand, if this frequency
// is too low, you should also increment SOFT_PWM_SCALE.
//#define FAN_SOFT_PWM

// Incrementing this by 1 will double the software PWM frequency,
// affecting heaters, and the fan if FAN_SOFT_PWM is enabled.
// However, control resolution will be halved for each increment;
// at zero value, there are 128 effective control positions.
#define SOFT_PWM_SCALE 0

// M240  Triggers a camera by emulating a Canon RC-1 Remote
// Data from: http://www.doc-diy.net/photo/rc-1_hacked/
// #define PHOTOGRAPH_PIN     23

// SF send wrong arc g-codes when using Arc Point as fillet procedure
//#define SF_ARC_FIX

//define BlinkM/CyzRgb Support
//#define BLINKM

/*********************************************************************\
* R/C SERVO support
* Sponsored by TrinityLabs, Reworked by codexmas
**********************************************************************/

// Number of servos
//
// If you select a configuration below, this will receive a default value and does not need to be set manually
// set it manually if you have more servos than extruders and wish to manually control some
// leaving it undefined or defining as 0 will disable the servo subsystem
// If unsure, leave commented / disabled
//
//#define NUM_SERVOS 3 // Servo index starts with 0 for M280 command

/**********************************************************************\
 * Support for a filament diameter sensor
 * Also allows adjustment of diameter at print time (vs  at slicing)
 * Single extruder only at this point (extruder 0)
 * 
 * Motherboards
 * 34 - RAMPS1.4 - uses Analog input 5 on the AUX2 connector 
 * 81 - Printrboard - Uses Analog input 2 on the Exp1 connector (version B,C,D,E)
 * 301 - Rambo  - uses Analog input 3
 * Note may require analog pins to be defined for different motherboards
 **********************************************************************/
// Uncomment below to enable
//#define FILAMENT_SENSOR

#define FILAMENT_SENSOR_EXTRUDER_NUM	0  //The number of the extruder that has the filament sensor (0,1,2)
#define MEASUREMENT_DELAY_CM			14  //measurement delay in cm.  This is the distance from filament sensor to middle of barrel

#define DEFAULT_NOMINAL_FILAMENT_DIA  3.0  //Enter the diameter (in mm) of the filament generally used (3.0 mm or 1.75 mm) - this is then used in the slicer software.  Used for sensor reading validation
#define MEASURED_UPPER_LIMIT          3.30  //upper limit factor used for sensor reading validation in mm
#define MEASURED_LOWER_LIMIT          1.90  //lower limit factor for sensor reading validation in mm
#define MAX_MEASUREMENT_DELAY			20  //delay buffer size in bytes (1 byte = 1cm)- limits maximum measurement delay allowable (must be larger than MEASUREMENT_DELAY_CM  and lower number saves RAM)

//defines used in the code
#define DEFAULT_MEASURED_FILAMENT_DIA  DEFAULT_NOMINAL_FILAMENT_DIA  //set measured to nominal initially 

//When using an LCD, uncomment the line below to display the Filament sensor data on the last line instead of status.  Status will appear for 5 sec.
//#define FILAMENT_LCD_DISPLAY


// Calibration status of the machine, to be stored into the EEPROM,
// (unsigned char*)EEPROM_CALIBRATION_STATUS
enum CalibrationStatus
{
	// Freshly assembled, needs to peform a self-test and the XYZ calibration.
	CALIBRATION_STATUS_ASSEMBLED = 255,

	// For the wizard: self test has been performed, now the XYZ calibration is needed.
	// CALIBRATION_STATUS_XYZ_CALIBRATION = 250,

	// For the wizard: factory assembled, needs to run Z calibration.
	CALIBRATION_STATUS_Z_CALIBRATION = 240,

	// The XYZ calibration has been performed, now it remains to run the V2Calibration.gcode.
	CALIBRATION_STATUS_LIVE_ADJUST = 230,

    // Calibrated, ready to print.
    CALIBRATION_STATUS_CALIBRATED = 1,

    // Legacy: resetted by issuing a G86 G-code.
    // This value can only be expected after an upgrade from the initial MK2 firmware releases.
    // Currently the G86 sets the calibration status to 
    CALIBRATION_STATUS_UNKNOWN = 0,
};

#include "Configuration_adv.h"
#include "thermistortables.h"

#define PINDA_THERMISTOR

#define AMBIENT_THERMISTOR

#endif //__CONFIGURATION_H<|MERGE_RESOLUTION|>--- conflicted
+++ resolved
@@ -77,7 +77,6 @@
 // Power loss errors
 #define EEPROM_POWER_COUNT       (EEPROM_UVLO_MESH_BED_LEVELING-17)
 
-<<<<<<< HEAD
 //TMC2130 configuration
 #define EEPROM_TMC_AXIS_SIZE  //axis configuration block size
 #define EEPROM_TMC_X (EEPROM_TMC + 0 * EEPROM_TMC_AXIS_SIZE) //X axis configuration blok
@@ -99,9 +98,8 @@
 #define EEPROM_TMC_X_DTCOOLTHRS_HIGH (EEPROM_TMC_X + 12) // 1byte (-128..+127)
 #define EEPROM_TMC_X_SG_THRS_LOW     (EEPROM_TMC_X + 13) // 1byte, (-64..+63)
 #define EEPROM_TMC_X_SG_THRS_HIGH    (EEPROM_TMC_X + 14) // 1byte, (-64..+63)
-=======
+
 #define EEPROM_XYZ_CAL_SKEW (EEPROM_POWER_COUNT - 4) //float for skew backup
->>>>>>> d807eb92
 
 // Currently running firmware, each digit stored as uint16_t.
 // The flavor differentiates a dev, alpha, beta, release candidate or a release version.
